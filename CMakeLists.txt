#=============================================================================
#  Mscore
#  Linux Music Score Editor
#  $Id:$
#
#  Copyright (C) 2002-2011 by Werner Schweer and others
#
#  This program is free software; you can redistribute it and/or modify
#  it under the terms of the GNU General Public License version 2.
#
#  This program is distributed in the hope that it will be useful,
#  but WITHOUT ANY WARRANTY; without even the implied warranty of
#  MERCHANTABILITY or FITNESS FOR A PARTICULAR PURPOSE.  See the
#  GNU General Public License for more details.
#
#  You should have received a copy of the GNU General Public License
#  along with this program; if not, write to the Free Software
#  Foundation, Inc., 675 Mass Ave, Cambridge, MA 02139, USA.
#=============================================================================

project(mscore)
CMAKE_MINIMUM_REQUIRED(VERSION 2.6.0)

cmake_policy(SET CMP0003 NEW)

# for debugging the make system uncomment next line:
# set(CMAKE_VERBOSE_MAKEFILE ON)

set(MSCORE_UNSTABLE  TRUE)          # mark as unstable

set(GCC_VISIBILITY TRUE)            # requires gcc 4.x?
set(HAS_AUDIOFILE TRUE)             # requires libsndfile

set(STATIC_SCRIPT_BINDINGS TRUE)
set(USE_SSE           TRUE)
set(SOUNDFONT3        TRUE)         # enable ogg vorbis compressed fonts, require ogg & vorbis
set(AEOLUS            TRUE)         # pipe organ synthesizer
set(EMBED_ICONS       FALSE)        # do not load icons from share/icons

option (OSC "enable OSC remote control protocol" ON)        # osc remote control
option (OMR "enable PDF import"  OFF)                        # OMR - optical music recognition
option (BUILD_SCRIPTGEN "enable script bindings" OFF)

if (APPLE OR MINGW)
      set(GCC_VISIBILITY FALSE)     # warnings if not, with gcc4.4 from qt
      set(AEOLUS TRUE)
      set(OMR FALSE) # needs work to get rid of fontconfig dependency
endif (APPLE OR MINGW)

if (MINGW)
      set(STATIC_SCRIPT_BINDINGS TRUE)
endif (MINGW)

if (OMR)
      set(OCR    FALSE) # requires tesseract 3.0
                        # for installation see: http://ubuntuforums.org/showthread.php?t=1647350
else (OMR)
      set(OCR FALSE)
endif (OMR)

if (APPLE)
      set (CMAKE_CXX_COMPILER   clang++)
      # Currently, just 'ppc', 'i386' or 'ppc i386' are useful architectures,
      # because the Flash-Player is not yet available as a 64-bit version.
      # Flash is required for displaying the videos of MuseScore-Connect.
      # See http://qt.gitorious.org/qt/pages/Qt470KnownIssues
      # Since 10.6+ only runs on intel, just set it to i386.
      set(CMAKE_OSX_ARCHITECTURES x86_64)

      # Adjust and uncomment this variable, if you target a different version
      # of MacOSX.
      # set(CMAKE_OSX_SYSROOT /Developer/SDKs/MacOSX10.6.sdk)

      # Building against the Binary-Package of Qt might require to uncomment
      # and possibly adjust the following path, because the QtUiTools are not
      # deployed as a framework.
      # set(QT_QTUITOOLS_INCLUDE_DIR /usr/include/QtUiTools )


      set(CMAKE_OSX_DEPLOYMENT_TARGET 10.4)      #min version required
      set(HAS_AUDIOFILE TRUE)            # requires libsndfile
      set(STATIC_SCRIPT_BINDINGS TRUE)

      find_library(AudioToolboxFW        NAMES AudioToolbox)
      find_library(AudioUnitFW           NAMES AudioUnit)
      find_library(CoreAudioFW           NAMES CoreAudio)
      find_library(CoreMidiFW            NAMES CoreMIDI)
      find_library(SystemConfigurationFW NAMES SystemConfiguration)
      find_library(CoreServicesFW        NAMES CoreServices)
      set(OsxFrameworks ${AudioToolboxFW} ${AudioUnitFW} ${CoreAudioFW} ${CoreMidiFW} ${SystemConfigurationFW} ${CoreServicesFW})
endif (APPLE)

option(USE_SYSTEM_QTSINGLEAPPLICATION "Use system QtSingleApplication" OFF)

set(CMAKE_INCLUDE_CURRENT_DIR TRUE)
set(CMAKE_BUILD_WITH_INSTALL_RPATH ON)
set(CMAKE_SKIP_RULE_DEPENDENCY TRUE)

# The Mscore version number.
SET(Mscore_VERSION_MAJOR  "2")
SET(Mscore_VERSION_MINOR  "0")
SET(Mscore_VERSION_PATCH  "0")

SET(Mscore_VERSION       "${Mscore_VERSION_MAJOR}.${Mscore_VERSION_MINOR}")
#
# version schema x.x.x is hardcoded in source
#
SET(Mscore_VERSION_FULL  "${Mscore_VERSION}.${Mscore_VERSION_PATCH}")

if (MINGW OR APPLE)
  if(MINGW)
      SET(Mscore_INSTALL_NAME  "")
      SET(Mscore_SHARE_NAME    "./")
  else(MINGW)
      SET(Mscore_INSTALL_NAME  "Contents/Resources/")
      SET(Mscore_SHARE_NAME    "mscore.app/")
  endif(MINGW)
else (MINGW OR APPLE)
      SET(Mscore_INSTALL_NAME  "mscore-${Mscore_VERSION}/")
      SET(Mscore_SHARE_NAME    "share/")
endif (MINGW OR APPLE)

if (SOUNDFONT3)
      set(OGGVORBIS TRUE)
endif (SOUNDFONT3)

include ( ${PROJECT_SOURCE_DIR}/build/UsePkgConfig1.cmake )
include ( ${PROJECT_SOURCE_DIR}/build/TargetDoc.cmake)
include ( ${PROJECT_SOURCE_DIR}/build/FindPulseAudio.cmake)

##
##  look for Qt4
##

set(QT_MIN_VERSION "4.7.0")
set(QT_USE_QTXML     TRUE)
set(QT_USE_QTSVG     TRUE)
set(QT_USE_QTNETWORK TRUE)
set(QT_USE_QTUITOOLS TRUE)
set(QT_USE_QTDESIGNER TRUE)
set(QT_USE_QTSCRIPT   TRUE)
set(QT_USE_QTSCRIPTTOOLS   TRUE)
set(QT_USE_QTWEBKIT   TRUE)
set(QT_USE_QTXMLPATTERNS TRUE)
set(QT_USE_QTDECLARATIVE TRUE)

find_package(Qt4 "4.7")

if (NOT QT4_FOUND)
      message(FATAL_ERROR "Fatal error: QT (version >= 4.7.0) required."
         " Cmake tries to detect QT4 by searching for 'qmake' in your PATH."
         "If you have QT4 installed, make sure qmake is found in your PATH. "
         "If you compiled QT4 yourself make sure your new qmake is found"
         " _first_ in your PATH."
         )
else (NOT QT4_FOUND)
      message("Qt lib found at ${QT_LIBRARY_DIR}")
endif (NOT QT4_FOUND)


# Set QT_QTSCRIPT_INCLUDE_DIR
FIND_PATH(QT_QTSCRIPT_INCLUDE_DIR QtScript
   PATHS
   ${QT_INCLUDE_DIR}/QtScript
   ${QT_LIBRARY_DIR}/QtScript.framework/Headers
   NO_DEFAULT_PATH
   )

# Set QT_QTSCRIPT_TOOLS_LIBRARY (apparently still needed on Ubuntu 9.10 - cmake 2.6.4)
if (NOT MINGW AND NOT APPLE)
      FIND_LIBRARY(QT_QTSCRIPT_TOOLS_LIBRARY_RELEASE NAMES QtScriptTools QtScriptTools4 PATHS ${QT_LIBRARY_DIR}        NO_DEFAULT_PATH)
      FIND_LIBRARY(QT_QTSCRIPT_TOOLS_LIBRARY_DEBUG   NAMES QtScriptTools QtScriptTools_debug QtScriptToolsd4 PATHS ${QT_LIBRARY_DIR} NO_DEFAULT_PATH)
      _QT4_ADJUST_LIB_VARS(QTSCRIPT_TOOLS)
endif (NOT MINGW AND NOT APPLE)

include(${QT_USE_FILE})

##
## alsa >= 1.0.0
##

if (APPLE OR MINGW)
	message("Disabling ALSA support due to OS X or MINGW build.")
      set (USE_ALSA 0)
      set (HAS_MIDI 1)
else (APPLE OR MINGW)
      PKGCONFIG (alsa 1.0.0 ALSA_INCDIR ALSA_LIBDIR ALSA_LIB ALSA_CPP )
      if (NOT ALSA_INCDIR)
            message(FATAL_ERROR "Fatal error: ALSA >= 1.0.0 required")
      else (NOT ALSA_INCDIR)
	      message("Alsa detected.")
            set (USE_ALSA 1)
            set (HAS_MIDI 1)
      endif (NOT ALSA_INCDIR)
endif (APPLE OR MINGW)

##
## pulseaudio
##

if (APPLE OR MINGW)
      set (USE_PULSEAUDIO 0)
else (APPLE OR MINGW)
      if (PULSEAUDIO_FOUND)
            set(USE_PULSEAUDIO 1)
            message("Pulseaudio found.")
      else (PULSEAUDIO_FOUND)
            set(USE_PULSEAUDIO 0)
            message("Pulseaudio not found.")
      endif (PULSEAUDIO_FOUND)
endif (APPLE OR MINGW)


##
## find jack >= JACK_MIN_VERSION
##

SET(JACK_LONGNAME "jack (jack audio connection kit)")
SET(JACK_MIN_VERSION "0.98.0")

SET(BUILD_JACK AUTO CACHE STRING "Build with support for ${JACK_LONGNAME}. jack >= ${JACK_MIN_VERSION} will be needed. [ON/OFF/AUTO]")
IF(BUILD_JACK)
     IF(MINGW)
           set (USE_JACK 1)
           IF("$ENV{PROCESSOR_ARCHITEW6432}" STREQUAL "")
              IF($ENV{PROCESSOR_ARCHITECTURE} STREQUAL "x86")
                 # "pure" 32-bit environment
                 set (JACK_INCDIR "$ENV{PROGRAMFILES}/Jack/includes")
                 set (JACK_LIB "$ENV{PROGRAMFILES}/Jack/lib/libjack.a")
              ELSE($ENV{PROCESSOR_ARCHITECTURE} STREQUAL "x86")
                 # "pure" 64-bit environment
                 set (JACK_INCDIR "$ENV{PROGRAMFILES(x86)}/Jack/includes")
                 set (JACK_LIB "$ENV{PROGRAMFILES(x86)}/Jack/lib/libjack.a")
              ENDIF($ENV{PROCESSOR_ARCHITECTURE} STREQUAL "x86")
           ELSE("$ENV{PROCESSOR_ARCHITEW6432}" STREQUAL "")
              IF("$ENV{PROCESSOR_ARCHITECTURE}" STREQUAL "x86")
                 # 32-bit program running with an underlying 64-bit environment
                 set (JACK_INCDIR "$ENV{PROGRAMFILES(x86)}/Jack/includes")
                 set (JACK_LIB "$ENV{PROGRAMFILES(x86)}/Jack/lib/libjack.a")
              ELSE("$ENV{PROCESSOR_ARCHITECTURE}" STREQUAL "x86")
                 # theoretically impossible case...
              ENDIF("$ENV{PROCESSOR_ARCHITECTURE}" STREQUAL "x86")
           ENDIF("$ENV{PROCESSOR_ARCHITEW6432}" STREQUAL "")

     ELSE(MINGW)
           PKGCONFIG(jack ${JACK_MIN_VERSION} JACK_INCDIR JACK_LIBDIR JACK_LIB JACK_CPP)
           IF(JACK_INCDIR)
                 MESSAGE(STATUS "${JACK_LONGNAME} >= ${JACK_MIN_VERSION} found")
                 SET(USE_JACK 1)
           ELSE(JACK_INCDIR)
                 MESSAGE(STATUS "${JACK_LONGNAME} >= ${JACK_MIN_VERSION} not found")
                 IF(NOT BUILD_JACK STREQUAL AUTO)
                       MESSAGE(SEND_ERROR "Error: jack support requested but not found (BUILD_JACK=${BUILD_JACK})")
                 ENDIF()
           ENDIF(JACK_INCDIR)
     ENDIF(MINGW)
ELSE(BUILD_JACK)
     MESSAGE(STATUS "${JACK_LONGNAME} support disabled")
ENDIF(BUILD_JACK)


##
## portaudio
##

if (MINGW)
      set ( USE_PORTAUDIO 1 )
      set ( USE_PORTMIDI  1 )
else (MINGW)
   if (APPLE)
      set (USE_PORTMIDI   1)
      PKGCONFIG (portaudio-2.0 19 PORTAUDIO_INCDIR PORTAUDIO_LIBDIR PORTAUDIO_LIB PORTAUDIO_CPP)
      if (PORTAUDIO_INCDIR)
   	      message("portaudio detected ${PORTAUDIO_INCDIR} ${PORTAUDIO_LIBDIR} ${PORTAUDIO_LIB}")
            set ( USE_PORTAUDIO 1 )
      else (PORTAUDIO_INCDIR)
            message("optional package portaudio-2.0 Version 19 not found (package portaudio19-dev)\n")
            set ( USE_PORTAUDIO 0 )
      endif (PORTAUDIO_INCDIR)
   else (APPLE)
      set (USE_PORTMIDI   0)
      PKGCONFIG (portaudio-2.0 19 PORTAUDIO_INCDIR PORTAUDIO_LIBDIR PORTAUDIO_LIB PORTAUDIO_CPP)
      if (PORTAUDIO_INCDIR)
   	      message("portaudio detected ${PORTAUDIO_INCDIR} ${PORTAUDIO_LIBDIR} ${PORTAUDIO_LIB}")
            set ( USE_PORTAUDIO 1 )
      else (PORTAUDIO_INCDIR)
            message("optional package portaudio-2.0 Version 19 not found (package portaudio19-dev)\n")
            set ( USE_PORTAUDIO 0 )
      endif (PORTAUDIO_INCDIR)
   endif (APPLE)
endif (MINGW)

##
## produce config.h file
##
configure_file (
      ${PROJECT_SOURCE_DIR}/build/config.h.in
      ${PROJECT_BINARY_DIR}/config.h
      )
configure_file (
      ${PROJECT_SOURCE_DIR}/build/Doxyfile.in
      ${PROJECT_BINARY_DIR}/Doxyfile
      )
if (NOT MINGW AND NOT APPLE)
      install( FILES build/mscore.desktop DESTINATION share/applications)
endif (NOT MINGW AND NOT APPLE)


if (NOT MINGW AND NOT APPLE)
#
#     set library search path for runtime linker to load the same
#     qt libraries as we used at compile time
#
set (CMAKE_EXE_LINKER_FLAGS "-Wl,-rpath,${QT_LIBRARY_DIR}")
endif (NOT MINGW AND NOT APPLE)

#
#  create precompiled header file
#
add_custom_command(
   OUTPUT ${PROJECT_BINARY_DIR}/all.h
   COMMAND ${CMAKE_COMMAND}
   ARGS -E copy ${PROJECT_SOURCE_DIR}/all.h ${PROJECT_BINARY_DIR}/all.h
   DEPENDS ${PROJECT_SOURCE_DIR}/all.h
   WORKING_DIRECTORY ${PROJECT_BINARY_DIR}
   )

<<<<<<< HEAD
set(CMAKE_CXX_FLAGS_DEBUG   "-fPIC")
set(CMAKE_CXX_FLAGS_RELEASE "-fPIC -O2 -DNDEBUG")
=======
set(CMAKE_CXX_FLAGS_DEBUG   "-g")
set(CMAKE_CXX_FLAGS_RELEASE "-O2 -DNDEBUG")
>>>>>>> 3e6ddd99

if (CMAKE_BUILD_TYPE STREQUAL "DEBUG")
      if (MINGW)
            set(FLAGS -DQT_DEBUG -DQT_DLL)
      else (MINGW)
      	if(APPLE)
            	set (FLAGS -O0 -DQT_DEBUG)
            else (APPLE)
            	set (FLAGS -DQT_DEBUG -fPIC)
            endif(APPLE)
      endif (MINGW)
else (CMAKE_BUILD_TYPE STREQUAL "DEBUG")
      if (MINGW)
            set(FLAGS -O2 -DNDEBUG -DQT_DLL -DQT_NO_DEBUG)
      else (MINGW)
            set(FLAGS -O2 -DNDEBUG -DQT_NO_DEBUG)
      endif (MINGW)
endif (CMAKE_BUILD_TYPE STREQUAL "DEBUG")

if (${CMAKE_CXX_COMPILER_ID} EQUAL "Clang")
      add_custom_command(
         OUTPUT ${PROJECT_BINARY_DIR}/all.h.pch
         COMMAND ${CMAKE_CXX_COMPILER}
           -x c++-header -g ${FLAGS}
           -I${QT_INCLUDE_DIR}
           -o all.h.pch all.h
         DEPENDS ${PROJECT_BINARY_DIR}/all.h
         WORKING_DIRECTORY ${PROJECT_BINARY_DIR}
         )
      set (PCH ${PROJECT_BINARY_DIR}/all.h.pch)
else (${CMAKE_CXX_COMPILER_ID} EQUAL "Clang")
      add_custom_command(
         OUTPUT ${PROJECT_BINARY_DIR}/all.h.gch
         COMMAND ${CMAKE_CXX_COMPILER}
           -x c++-header -g  ${FLAGS}
           -I${QT_HEADERS_DIR}
           -o all.h.gch all.h
         DEPENDS ${PROJECT_BINARY_DIR}/all.h
         WORKING_DIRECTORY ${PROJECT_BINARY_DIR}
         )
      set (PCH ${PROJECT_BINARY_DIR}/all.h.gch)
endif(${CMAKE_CXX_COMPILER_ID} EQUAL "Clang")


ADD_CUSTOM_TARGET(mops1 DEPENDS ${PROJECT_BINARY_DIR}/all.h)
ADD_CUSTOM_TARGET(mops2 DEPENDS ${PCH})

subdirs(mscore awl bww2mxml zarchive share
      fluid msynth mstyle libmscore thirdparty/rtf2html thirdparty/diff)

add_subdirectory(mtest EXCLUDE_FROM_ALL)

#if (BUILD_SCRIPTGEN)
#      subdirs (scriptgen)
#endif (BUILD_SCRIPTGEN)

if (USE_SYSTEM_QTSINGLEAPPLICATION)
      find_path(QTSINGLEAPPLICATION_INCLUDE_DIRS qtsingleapplication.h PATH_SUFFIXES QtSolutions)
      find_library(QTSINGLEAPPLICATION_LIBRARIES QtSolutions_SingleApplication-2.6)
else(USE_SYSTEM_QTSINGLEAPPLICATION)
      subdirs (thirdparty/singleapp)
      set(QTSINGLEAPPLICATION_INCLUDE_DIRS ${PROJECT_SOURCE_DIR}/singleapp/src)
      set(QTSINGLEAPPLICATION_LIBRARIES qtsingleapp)
endif(USE_SYSTEM_QTSINGLEAPPLICATION)

if (MINGW OR APPLE)
      subdirs (thirdparty/portmidi)
endif (MINGW OR APPLE)

if (AEOLUS)
      subdirs (aeolus)
endif (AEOLUS)

if (OMR)
      subdirs (omr)
endif (OMR)

if (OSC)
      subdirs (thirdparty/ofqf)
endif (OSC)

include_directories(
   ${PROJECT_SOURCE_DIR}
   ${PROJECT_BINARY_DIR}
   ${ALSA_INCDIR}
   ${JACK_INCDIR}
   ${PORTAUDIO_INCDIR}
)

##
## create package target
##

include (InstallRequiredSystemLibraries)

  SET(CPACK_PACKAGE_DESCRIPTION_SUMMARY "MuseScore is a full featured WYSIWYG score editor")
  SET(CPACK_PACKAGE_VENDOR "Werner Schweer and Others")
  SET(CPACK_PACKAGE_DESCRIPTION_FILE "${PROJECT_SOURCE_DIR}/LICENSE.GPL")
  SET(CPACK_RESOURCE_FILE_LICENSE    "${PROJECT_SOURCE_DIR}/LICENSE.GPL")

  SET(CPACK_PACKAGE_VERSION_MAJOR "${Mscore_VERSION_MAJOR}")
  SET(CPACK_PACKAGE_VERSION_MINOR "${Mscore_VERSION_MINOR}")
  SET(CPACK_PACKAGE_VERSION_PATCH "${Mscore_VERSION_PATCH}")
  SET(CPACK_PACKAGE_INSTALL_DIRECTORY "MuseScore ${Mscore_VERSION_MAJOR}.${Mscore_VERSION_MINOR}")

  SET(CPACK_NSIS_COMPRESSOR "/FINAL /SOLID lzma")

  IF(MINGW)
      SET(CPACK_PACKAGE_INSTALL_DIRECTORY "MuseScore")
      # There is a bug in NSI that does not handle full unix paths properly. Make
      # sure there is at least one set of four (4) backlasshes.
      SET(CPACK_PACKAGE_ICON "${PROJECT_SOURCE_DIR}/mscore/data\\\\installerhead.bmp")
      SET(CPACK_NSIS_INSTALLED_ICON_NAME "bin\\\\mscore.exe,0")
      SET(CPACK_NSIS_DISPLAY_NAME "MuseScore ${Mscore_VERSION_FULL}")
      SET(CPACK_NSIS_HELP_LINK "http://www.musescore.org/")
      SET(CPACK_NSIS_URL_INFO_ABOUT "http://www.musescore.org/")
      SET(CPACK_NSIS_CONTACT "ws@wschweer.de")
      SET(CPACK_NSIS_MODIFY_PATH OFF)
      SET(CPACK_STRIP_FILES "mscore.exe")

      # File types association:
      SET(CPACK_NSIS_DEFINES "!include ${PROJECT_SOURCE_DIR}/build\\\\FileAssociation.nsh")

      SET(CPACK_NSIS_EXTRA_INSTALL_COMMANDS "
          Push \\\"ATENDATA\\\"
          Push \\\"$INSTDIR\\\\share\\\\aten\\\"
          Call WriteEnvStr
      ")

      SET(CPACK_NSIS_EXTRA_INSTALL_COMMANDS "
          \\\${registerExtension} \\\"MuseScore File\\\" \\\".mscx\\\" \\\"\\\$INSTDIR\\\\bin\\\\mscore.exe\\\"
          \\\${registerExtension} \\\"Compressed MuseScore File\\\" \\\".mscz\\\" \\\"\\\$INSTDIR\\\\bin\\\\mscore.exe\\\"
      ")
      SET(CPACK_NSIS_EXTRA_UNINSTALL_COMMANDS "
          \\\${unregisterExtension} \\\".mscx\\\" \\\"MuseScore File\\\"
          \\\${unregisterExtension} \\\".mscz\\\" \\\"Compressed MuseScore File\\\"
      ")
  ELSE(MINGW)
      SET(CPACK_PACKAGE_ICON "${PROJECT_SOURCE_DIR}/mscore/data/mscore.bmp")
      SET(CPACK_STRIP_FILES "mscore")
      SET(CPACK_SOURCE_STRIP_FILES "")
  ENDIF(MINGW)

  SET(CPACK_SOURCE_PACKAGE_FILE_NAME "mscore")
  SET(CPACK_PACKAGE_FILE_NAME     "${CPACK_SOURCE_PACKAGE_FILE_NAME}-${Mscore_VERSION_FULL}")
  SET(CPACK_PACKAGE_EXECUTABLES   "mscore" "MuseScore")

  set(CPACK_DEBIAN_PACKAGE_NAME         "mscore")
  set(CPACK_DEBIAN_PACKAGE_VERSION      "${Mscore_VERSION_FULL}-0ubuntu0.1")
  set(CPACK_DEBIAN_PACKAGE_ARCHITECTURE "i386")

  set(CPACK_DEBIAN_PACKAGE_DEPENDS    "libqt4-core (>= 4.4), libqt4-gui (>= 4.4)")

  set(CPACK_DEBIAN_PACKAGE_MAINTAINER   "tsmithe@ubuntu.com")
  set(CPACK_DEBIAN_PACKAGE_SECTION      "devel")
  set(CPACK_DEBIAN_PACKAGE_PRIORITY     "optional")
  set(CPACK_DEBIAN_PACKAGE_RECOMMENDS   "")
  set(CPACK_DEBIAN_PACKAGE_SUGGESTS     "")

  set(CPACK_PACKAGE_CONTACT       "ws@schweer.de")

if (MINGW)
  set(CPACK_GENERATOR             "NSIS")
  set(CMAKE_MODULE_PATH "${CMAKE_CURRENT_SOURCE_DIR}/build" ${CMAKE_MODULE_PATH}) # Use custom version of NSIS.InstallOptions.ini
else (MINGW)
  if (NOT APPLE)
    set(CPACK_GENERATOR             "DEB;TBZ2")
    set(CPACK_DEB "on")
  endif (NOT APPLE)
endif (MINGW)

include (CPack)

add_custom_target(lupdate
   COMMAND ${PROJECT_SOURCE_DIR}/build/gen-qt-projectfile ${PROJECT_SOURCE_DIR} > mscore.pro
   COMMAND ${QT_LUPDATE_EXECUTABLE} -noobsolete ${PROJECT_BINARY_DIR}/mscore.pro
   WORKING_DIRECTORY ${PROJECT_BINARY_DIR}
   )

add_custom_target(lrelease
   COMMAND ${PROJECT_SOURCE_DIR}/build/gen-qt-projectfile ${PROJECT_SOURCE_DIR} > mscore.pro
   COMMAND ${QT_LRELEASE_EXECUTABLE} ${PROJECT_SOURCE_DIR}/share/locale/*.ts
   WORKING_DIRECTORY ${PROJECT_BINARY_DIR}
   )
<|MERGE_RESOLUTION|>--- conflicted
+++ resolved
@@ -325,13 +325,8 @@
    WORKING_DIRECTORY ${PROJECT_BINARY_DIR}
    )
 
-<<<<<<< HEAD
-set(CMAKE_CXX_FLAGS_DEBUG   "-fPIC")
+set(CMAKE_CXX_FLAGS_DEBUG   "-fPIC -g")
 set(CMAKE_CXX_FLAGS_RELEASE "-fPIC -O2 -DNDEBUG")
-=======
-set(CMAKE_CXX_FLAGS_DEBUG   "-g")
-set(CMAKE_CXX_FLAGS_RELEASE "-O2 -DNDEBUG")
->>>>>>> 3e6ddd99
 
 if (CMAKE_BUILD_TYPE STREQUAL "DEBUG")
       if (MINGW)
