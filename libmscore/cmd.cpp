//=============================================================================
//  MuseScore
//  Music Composition & Notation
//
//  Copyright (C) 2002-2013 Werner Schweer
//
//  This program is free software; you can redistribute it and/or modify
//  it under the terms of the GNU General Public License version 2
//  as published by the Free Software Foundation and appearing in
//  the file LICENCE.GPL
//=============================================================================

/**
 \file
 Handling of several GUI commands.
*/

#include <assert.h>

#include "musescoreCore.h"
#include "score.h"
#include "utils.h"
#include "key.h"
#include "clef.h"
#include "navigate.h"
#include "slur.h"
#include "tie.h"
#include "note.h"
#include "rest.h"
#include "chord.h"
#include "text.h"
#include "sig.h"
#include "staff.h"
#include "part.h"
#include "style.h"
#include "page.h"
#include "barline.h"
#include "tuplet.h"
#include "xml.h"
#include "ottava.h"
#include "trill.h"
#include "pedal.h"
#include "hairpin.h"
#include "textline.h"
#include "keysig.h"
#include "volta.h"
#include "dynamic.h"
#include "box.h"
#include "harmony.h"
#include "system.h"
#include "stafftext.h"
#include "articulation.h"
#include "layoutbreak.h"
#include "drumset.h"
#include "beam.h"
#include "lyrics.h"
#include "pitchspelling.h"
#include "measure.h"
#include "tempo.h"
#include "sig.h"
#include "undo.h"
#include "timesig.h"
#include "repeat.h"
#include "tempotext.h"
#include "clef.h"
#include "noteevent.h"
#include "breath.h"
#include "stringdata.h"
#include "stafftype.h"
#include "segment.h"
#include "chordlist.h"
#include "mscore.h"
#include "accidental.h"
#include "sequencer.h"
#include "tremolo.h"
#include "rehearsalmark.h"

namespace Ms {

//---------------------------------------------------------
//   startCmd
///   Start a GUI command by clearing the redraw area
///   and starting a user-visble undo.
//---------------------------------------------------------

void Score::startCmd()
      {
      if (MScore::debugMode)
            qDebug("===startCmd()");
      _layoutAll = true;      ///< do a complete relayout
      _playNote = false;

      // Start collecting low-level undo operations for a
      // user-visible undo action.

      if (undo()->active()) {
            // if (MScore::debugMode)
            qDebug("Score::startCmd(): cmd already active");
            return;
            }
      undo()->beginMacro();
      undo(new SaveState(this));
      }

//---------------------------------------------------------
//   endCmd
///   End a GUI command by (if \a undo) ending a user-visble undo
///   and (always) updating the redraw area.
//---------------------------------------------------------

void Score::endCmd(bool rollback)
      {
      if (!undo()->active()) {
            // if (MScore::debugMode)
                  qDebug("Score::endCmd(): no cmd active");
            end();
            return;
            }

      if (rollback) {
            setLayoutAll(true);
            undo()->current()->unwind();
            }

      for (Score* s : scoreList()) {
            if (s->layoutAll()) {
                  s->_updateAll  = true;
                  s->doLayout();
                  if (s != this)
                        s->deselectAll();
                  }
            const InputState& is = s->inputState();
            if (is.noteEntryMode() && is.segment())
                  s->setPlayPos(is.segment()->tick());
            }
      if (_playlistDirty) {
            emit playlistChanged();
            _playlistDirty = false;
            }

      if (MScore::debugMode)
            qDebug("===endCmd() %d", undo()->current()->childCount());
      bool noUndo = (undo()->current()->childCount() <= 1);       // nothing to undo?
      undo()->endMacro(noUndo);
      end();      // DEBUG

      if (dirty()) {
            rootScore()->_playlistDirty = true;  // TODO: flag individual operations
            rootScore()->_autosaveDirty = true;
            }
      MuseScoreCore::mscoreCore->endCmd();
      }

//---------------------------------------------------------
//   end
///   Update the redraw area.
//---------------------------------------------------------

void Score::end()
      {
      for (Score* s : scoreList())
            s->end1();
      }

//---------------------------------------------------------
//   update
//    layout & update
//---------------------------------------------------------

void Score::update()
      {
      for (Score* s : scoreList()) {
            if (s->layoutAll()) {
                  s->setUpdateAll(true);
                  s->doLayout();
                  }
            if (s != this)
                  s->deselectAll();
            s->end1();
            }
      }

//---------------------------------------------------------
//   end1
//---------------------------------------------------------

void Score::end1()
      {
      if (_updateAll) {
            for (MuseScoreView* v : viewer)
                  v->updateAll();
            }
      else {
            // update a little more:
            qreal d = spatium() * .5;
            refresh.adjust(-d, -d, 2 * d, 2 * d);
            for (MuseScoreView* v : viewer)
                  v->dataChanged(refresh);
            }
      refresh    = QRectF();
      _updateAll = false;
      }

//---------------------------------------------------------
//   endUndoRedo
///   Common handling for ending undo or redo
//---------------------------------------------------------

void Score::endUndoRedo()
      {
      updateSelection();
      for (Score* score : scoreList()) {
            if (score->layoutAll()) {
                  score->setUndoRedo(true);
                  score->doLayout();
                  score->setUndoRedo(false);
                  score->setUpdateAll(true);
                  }
            const InputState& is = score->inputState();
            if (is.noteEntryMode() && is.segment())
                  score->setPlayPos(is.segment()->tick());
            if (_playlistDirty) {
                  emit playlistChanged();
                  _playlistDirty = false;
                  }
            }
      end();
      }

//---------------------------------------------------------
//   cmdAddSpanner
//   drop VOLTA, OTTAVA, TRILL, PEDAL, DYNAMIC
//        HAIRPIN, and TEXTLINE
//---------------------------------------------------------

void Score::cmdAddSpanner(Spanner* spanner, const QPointF& pos)
      {
      int staffIdx;
      Segment* segment;
      MeasureBase* mb = pos2measure(pos, &staffIdx, 0, &segment, 0);
      // ignore if we do not have a measure
      if (mb == 0 || mb->type() != Element::Type::MEASURE) {
            qDebug("cmdAddSpanner: cannot put object here");
            delete spanner;
            return;
            }

      // all spanners live in voice 0 (except slurs/ties)
      int track = staffIdx == -1 ? -1 : staffIdx * VOICES;

      spanner->setTrack(track);
      spanner->setTrack2(track);

      if (spanner->anchor() == Spanner::Anchor::SEGMENT) {
            spanner->setTick(segment->tick());
            int lastTick = lastMeasure()->tick() + lastMeasure()->ticks();
            int tick2 = qMin(segment->measure()->tick() + segment->measure()->ticks(), lastTick);
            spanner->setTick2(tick2);
            }
      else {      // Anchor::MEASURE, Anchor::CHORD, Anchor::NOTE
            Measure* m = static_cast<Measure*>(mb);
            QRectF b(m->canvasBoundingRect());

            if (pos.x() >= (b.x() + b.width() * .5) && m != lastMeasureMM())
                  m = m->nextMeasure();
            spanner->setTick(m->tick());
            spanner->setTick2(m->endTick());
            }

      undoAddElement(spanner);
      select(spanner, SelectType::SINGLE, 0);
      }

//---------------------------------------------------------
//   cmdAddSpanner
//    used when applying a spanner to a selection
//---------------------------------------------------------

void Score::cmdAddSpanner(Spanner* spanner, int staffIdx, Segment* startSegment, Segment* endSegment)
      {
      int track = staffIdx * VOICES;
      spanner->setTrack(track);
      spanner->setTrack2(track);
      spanner->setTick(startSegment->tick());
      int tick2;
      if (!endSegment)
            tick2 = lastSegment()->tick();
      else if (endSegment == startSegment)
            tick2 = startSegment->measure()->last()->tick();
      else
            tick2 = endSegment->tick();
      spanner->setTick2(tick2);
<<<<<<< HEAD
      if (spanner->type() == Element::Type::TEXTLINE
          || spanner->type() == Element::Type::NOTELINE
          || spanner->type() == Element::Type::OTTAVA
          || spanner->type() == Element::Type::PEDAL
          || spanner->type() == Element::Type::HAIRPIN
          || spanner->type() == Element::Type::VOLTA) {
            // rebase text elements to score style
            TextLine* tl = static_cast<TextLine*>(spanner);
            TextStyleType st;
            Text* t;
            // begin
            t = tl->beginTextElement();
            if (t) {
                  st = t->textStyleType();
                  if (st >= TextStyleType::DEFAULT)
                        t->textStyle().restyle(MScore::baseStyle()->textStyle(st), textStyle(st));
                  }
            // continue
            t = tl->continueTextElement();
            if (t) {
                  st = t->textStyleType();
                  if (st >= TextStyleType::DEFAULT)
                        t->textStyle().restyle(MScore::baseStyle()->textStyle(st), textStyle(st));
                  }
            // end
            t = tl->endTextElement();
            if (t) {
                  st = t->textStyleType();
                  if (st >= TextStyleType::DEFAULT)
                        t->textStyle().restyle(MScore::baseStyle()->textStyle(st), textStyle(st));
                  }
            }
      undoAddElement(spanner);
=======
      // original spanner may have been cloned from palette
      // this results in different behavior from drag & drop for ottava
      // we can simulate drag & drop by cloning the clone
      // see https://musescore.org/en/node/68271
      Spanner* nsp = static_cast<Spanner*>(spanner->clone());
      delete spanner;
      undoAddElement(nsp);
>>>>>>> c81b5bbd
      }

//---------------------------------------------------------
//   expandVoice
//---------------------------------------------------------

void Score::expandVoice(Segment* s, int track)
      {
      if (!s) {
            qDebug("expand voice: no segment");
            return;
            }
      if (s->element(track)) {
            ChordRest* cr = (ChordRest*)(s->element(track));
            qDebug("expand voice: found %s %s", cr->name(), qPrintable(cr->duration().print()));
            return;
            }

      Segment* ps;
      for (ps = s; ps; ps = ps->prev(Segment::Type::ChordRest)) {
            if (ps->element(track))
                  break;
            }
      if (ps) {
            ChordRest* cr = static_cast<ChordRest*>(ps->element(track));
            int tick = cr->tick() + cr->actualTicks();
            if (tick == s->tick())
                  return;
            if (tick > s->tick()) {
                  qDebug("expandVoice: cannot insert element here");
                  return;
                  }
            if (cr->type() == Element::Type::CHORD) {
                  // since there was nothing in track at original segment,
                  // and chord at previous segment does not take us up to tick of original segment.
                  // we have a hole, but it starts *after* this chord
                  // move ps to start of hole
                  // don't move ps for holes after rests
                  // they will be cleaned up when we fill up to s->tick() with rests below
                  ps = ps->measure()->undoGetSegment(Segment::Type::ChordRest, tick);
                  }
            }
      //
      // fill upto s->tick() with rests
      //
      Measure* m = s->measure();
      int stick  = ps ?  ps->tick() : m->tick();
      int ticks  = s->tick() - stick;
      if (ticks)
            setRest(stick, track, Fraction::fromTicks(ticks), false, 0);

      //
      // fill from s->tick() until next chord/rest
      //
      Segment* ns;
      for (ns = s->next(Segment::Type::ChordRest); ns; ns = ns->next(Segment::Type::ChordRest)) {
            if (ns->element(track))
                  break;
            }
      ticks  = ns ? (ns->tick() - s->tick()) : (m->ticks() - s->rtick());
      if (ticks == m->ticks())
            addRest(s, track, TDuration(TDuration::DurationType::V_MEASURE), 0);
      else
            setRest(s->tick(), track, Fraction::fromTicks(ticks), false, 0);
      }

void Score::expandVoice()
      {
      Segment* s = _is.segment();
      int track  = _is.track();
      expandVoice(s, track);
      }

//---------------------------------------------------------
//   cmdAddInterval
//---------------------------------------------------------

void Score::cmdAddInterval(int val, const QList<Note*>& nl)
      {
      startCmd();
      for (Note* on : nl) {
            Note* note = new Note(this);
            Chord* chord = on->chord();
            note->setParent(chord);
            int valTmp = val < 0 ? val+1 : val-1;

            int npitch;
            int ntpc1;
            int ntpc2;
            if (abs(valTmp) != 7) {
                  int line      = on->line() - valTmp;
                  int tick      = chord->tick();
                  Staff* estaff = staff(on->staffIdx() + chord->staffMove());
                  ClefType clef = estaff->clef(tick);
                  Key key       = estaff->key(tick);
                  npitch        = line2pitch(line, clef, key);

                  int ntpc   = pitch2tpc(npitch, key, Prefer::NEAREST);
                  Interval v = on->part()->instrument(tick)->transpose();
                  if (v.isZero())
                        ntpc1 = ntpc2 = ntpc;
                  else {
                        if (styleB(StyleIdx::concertPitch)) {
                              v.flip();
                              ntpc1 = ntpc;
                              ntpc2 = Ms::transposeTpc(ntpc, v, true);
                              }
                        else {
                              npitch += v.chromatic;
                              ntpc2 = ntpc;
                              ntpc1 = Ms::transposeTpc(ntpc, v, true);
                              }
                        }
                  }
            else { //special case for octave
                  Interval interval(7, 12);
                  if (val < 0)
                        interval.flip();
                  transposeInterval(on->pitch(), on->tpc(), &npitch, &ntpc1, interval, false);
                  ntpc1 = on->tpc1();
                  ntpc2 = on->tpc2();
                  }
            note->setPitch(npitch, ntpc1, ntpc2);

            undoAddElement(note);
            _playNote = true;

            select(note, SelectType::SINGLE, 0);
            }
      setLayoutAll(true);
      _is.moveToNextInputPos();
      endCmd();
      }

//---------------------------------------------------------
//   setGraceNote
///   Create a grace note in front of a normal note.
///   \arg ch is the chord of the normal note
///   \arg pitch is the pitch of the grace note
///   \arg is the grace note type
///   \len is the visual duration of the grace note (1/16 or 1/32)
//---------------------------------------------------------

void Score::setGraceNote(Chord* ch, int pitch, NoteType type, int len)
      {
      Note* note = new Note(this);
      Chord* chord = new Chord(this);

      // alow grace notes to be added to other grace notes
      // by really adding to parent chord
      if (ch->noteType() != NoteType::NORMAL)
            ch = static_cast<Chord*>(ch->parent());

      chord->setTrack(ch->track());
      chord->setParent(ch);
      chord->add(note);

      note->setPitch(pitch);
      // find corresponding note within chord and use its tpc information
      for (Note* n : ch->notes()) {
            if (n->pitch() == pitch) {
                  note->setTpc1(n->tpc1());
                  note->setTpc2(n->tpc2());
                  break;
                  }
            }
      // note with same pitch not found, derive tpc from pitch / key
      if (!tpcIsValid(note->tpc1()) || !tpcIsValid(note->tpc2()))
            note->setTpcFromPitch();

      TDuration d;
      d.setVal(len);
      chord->setDurationType(d);
      chord->setDuration(d.fraction());
      chord->setNoteType(type);
      chord->setMag(ch->staff()->mag() * styleD(StyleIdx::graceNoteMag));

      undoAddElement(chord);
      select(note, SelectType::SINGLE, 0);
      }

//---------------------------------------------------------
//   setNoteRest
//    pitch == -1  -> set rest
//    return segment of last created note/rest
//---------------------------------------------------------

Segment* Score::setNoteRest(Segment* segment, int track, NoteVal nval, Fraction sd,
   MScore::Direction stemDirection)
      {
      Q_ASSERT(segment->segmentType() == Segment::Type::ChordRest);

      int tick      = segment->tick();
      Element* nr   = 0;
      Tie* tie      = 0;
      ChordRest* cr = static_cast<ChordRest*>(segment->element(track));

      Measure* measure = 0;
      for (;;) {
            if (track % VOICES)
                  expandVoice(segment, track);

            // the returned gap ends at the measure boundary or at tuplet end
            Fraction dd = makeGap(segment, track, sd, cr ? cr->tuplet() : 0);

            if (dd.isZero()) {
                  qDebug("cannot get gap at %d type: %d/%d", tick, sd.numerator(),
                     sd.denominator());
                  break;
                  }
            QList<TDuration> dl = toDurationList(dd, true);

            measure = segment->measure();
            int n = dl.size();
            for (int i = 0; i < n; ++i) {
                  TDuration d = dl[i];

                  ChordRest* ncr;
                  Note* note = 0;
                  Tie* addTie = 0;
                  if (nval.pitch == -1) {
                        nr = ncr = new Rest(this);
                        nr->setTrack(track);
                        ncr->setDurationType(d);
                        ncr->setDuration(d.fraction());
                        }
                  else {
                        nr = note = new Note(this);

                        if (tie) {
                              tie->setEndNote(note);
                              note->setTieBack(tie);
                              addTie = tie;
                              }
                        Chord* chord = new Chord(this);
                        chord->setTrack(track);
                        chord->setDurationType(d);
                        chord->setDuration(d.fraction());
                        chord->setStemDirection(stemDirection);
                        chord->add(note);
                        note->setNval(nval, tick);
                        ncr = chord;
                        if (i+1 < n) {
                              tie = new Tie(this);
                              tie->setStartNote(note);
                              tie->setTrack(track);
                              note->setTieFor(tie);
                              }
                        }
                  ncr->setTuplet(cr ? cr->tuplet() : 0);
                  undoAddCR(ncr, measure, tick);
                  if (addTie)
                        undoAddElement(addTie);
                  _playNote = true;
                  segment = ncr->segment();
                  tick += ncr->actualTicks();
                  }

            sd -= dd;
            if (sd.isZero())
                  break;

            Segment* nseg = tick2segment(tick, false, Segment::Type::ChordRest);
            if (nseg == 0) {
                  qDebug("reached end of score");
                  break;
                  }
            segment = nseg;

            cr = static_cast<ChordRest*>(segment->element(track));

            if (cr == 0) {
                  if (track % VOICES)
                        cr = addRest(segment, track, TDuration(TDuration::DurationType::V_MEASURE), 0);
                  else {
                        qDebug("no rest in voice 0");
                        break;
                        }
                  }
            //
            //  Note does not fit on current measure, create Tie to
            //  next part of note
            if (nval.pitch != -1) {
                  tie = new Tie(this);
                  tie->setStartNote((Note*)nr);
                  tie->setTrack(nr->track());
                  ((Note*)nr)->setTieFor(tie);
                  }
            }
      if (tie)
            connectTies();
      if (nr) {
            if (_is.slur() && nr->type() == Element::Type::NOTE) {
                  //
                  // extend slur
                  //
                  Chord* chord = static_cast<Note*>(nr)->chord();
                  _is.slur()->undoChangeProperty(P_ID::SPANNER_TICKS, chord->tick() - _is.slur()->tick());
                  for (ScoreElement* e : _is.slur()->linkList()) {
                        Slur* slur = static_cast<Slur*>(e);
                        for (ScoreElement* ee : chord->linkList()) {
                              Element* e = static_cast<Element*>(ee);
                              if (e->score() == slur->score() && e->track() == slur->track2()) {
                                    slur->score()->undo(new ChangeSpannerElements(slur, slur->startElement(), e));
                                    break;
                                    }
                              }
                        }
                  setLayoutAll(true);
                  }
            select(nr, SelectType::SINGLE, 0);
            }
      return segment;
      }

//---------------------------------------------------------
//   makeGap
//    make time gap at tick by removing/shortening
//    chord/rest
//
//    if keepChord, the chord at tick is not removed
//
//    gap does not exceed measure or scope of tuplet
//
//    return size of actual gap
//---------------------------------------------------------

Fraction Score::makeGap(Segment* segment, int track, const Fraction& _sd, Tuplet* tuplet, bool keepChord)
      {
      Q_ASSERT(_sd.numerator());

      Measure* measure = segment->measure();
      setLayoutAll(true);
      Fraction akkumulated;
      Fraction sd = _sd;

      //
      // remember first segment which should
      // not be deleted (it may contain other elements we want to preserve)
      //
      Segment* firstSegment = segment;
      int nextTick = segment->tick();

      for (Segment* seg = firstSegment; seg; seg = seg->next(Segment::Type::ChordRest)) {
            //
            // voices != 0 may have gaps:
            //
            ChordRest* cr = static_cast<ChordRest*>(seg->element(track));
            if (!cr) {
                  if (seg->tick() < nextTick)
                        continue;
                  Segment* seg1 = seg->next(Segment::Type::ChordRest);
                  int tick2 = seg1 ? seg1->tick() : seg->measure()->tick() + seg->measure()->ticks();
                  Fraction td(Fraction::fromTicks(tick2 - seg->tick()));
                  segment = seg;
                  if (td > sd)
                        td = sd;
                  akkumulated += td;
                  sd -= td;
                  if (sd.isZero())
                        return akkumulated;
                  nextTick = tick2;
                  continue;
                  }
            //
            // limit to tuplet level
            //
            if (tuplet) {
                  bool tupletEnd = true;
                  Tuplet* t = cr->tuplet();
                  while (t) {
                        if (cr->tuplet() == tuplet) {
                              tupletEnd = false;
                              break;
                              }
                        t = t->tuplet();
                        }
                  if (tupletEnd)
                        return akkumulated;
                  }
            Fraction td(cr->duration());

            // remove tremolo between 2 notes, if present
            if (cr->type() == Element::Type::CHORD) {
                  Chord* c = static_cast<Chord*>(cr);
                  if (c->tremolo()) {
                        Tremolo* tremolo = c->tremolo();
                        if (tremolo->twoNotes())
                              undoRemoveElement(tremolo);
                        }
                  }
            Tuplet* ltuplet = cr->tuplet();
            if (ltuplet != tuplet) {
                  //
                  // Current location points to the start of a (nested)tuplet.
                  // We have to remove the complete tuplet.

                  // get top level tuplet
                  while (ltuplet->tuplet())
                        ltuplet = ltuplet->tuplet();

                  // get last segment of tuplet, drilling down to leaf nodes as necessary
                  Tuplet* t = ltuplet;
                  while (t->elements().last()->type() == Element::Type::TUPLET)
                        t = static_cast<Tuplet*>(t->elements().last());
                  seg = static_cast<ChordRest*>(t->elements().last())->segment();

                  // now delete the full tuplet
                  td = ltuplet->duration();
                  cmdDeleteTuplet(ltuplet, false);
                  tuplet = 0;
                  }
            else {
                  if (seg != firstSegment || !keepChord)
                        undoRemoveElement(cr);
                  // even if there was a tuplet, we didn't remove it
                  ltuplet = 0;
                  }
            nextTick += td.ticks();
            if (sd < td) {
                  //
                  // we removed too much
                  //
                  akkumulated = _sd;
                  Fraction rd = td - sd;

                  QList<TDuration> dList = toDurationList(rd, false);
                  if (dList.isEmpty())
                        return akkumulated;

                  Fraction f = sd / cr->staff()->timeStretch(cr->tick());
                  for (Tuplet* t = tuplet; t; t = t->tuplet())
                        f /= t->ratio();
                  int tick  = cr->tick() + f.ticks();

                  if ((tuplet == 0) && (((measure->tick() - tick) % dList[0].ticks()) == 0)) {
                        foreach(TDuration d, dList) {
                              qDebug("    reinstate at %d, %d", tick, d.ticks());
                              if (ltuplet) {
                                    // take care not to recreate tuplet we just deleted
                                    Rest* r = setRest(tick, track, d.fraction(), false, 0, false);
                                    tick += r->actualTicks();
                                    }
                              else {
                                    tick += addClone(cr, tick, d)->actualTicks();
                                    }
                              }
                        }
                  else {
                        for (int i = dList.size() - 1; i >= 0; --i) {
                              if (ltuplet) {
                                    // take care not to recreate tuplet we just deleted
                                    Rest* r = setRest(tick, track, dList[i].fraction(), false, 0, false);
                                    tick += r->actualTicks();
                                    }
                              else {
                                    tick += addClone(cr, tick, dList[i])->actualTicks();
                                    }
                              }
                        }
                  return akkumulated;
                  }
            akkumulated += td;
            sd          -= td;
            if (sd.isZero())
                  return akkumulated;
            }
//      int ticks = measure->tick() + measure->ticks() - segment->tick();
//      Fraction td = Fraction::fromTicks(ticks);
// NEEDS REVIEW !!
// once the statement below is removed, these two lines do nothing
//      if (td > sd)
//            td = sd;
// ???  akkumulated should already contain the total value of the created gap: line 749, 811 or 838
//      this line creates a qreal-sized gap if the needed gap crosses a measure boundary
//      by adding again the duration already added in line 838
//      akkumulated += td;
      return akkumulated;
      }

//---------------------------------------------------------
//   makeGap1
//    make time gap for each voice
//    starting at tick+voiceOffset[voice] by removing/shortening
//    chord/rest
//    - cr is top level (not part of a tuplet)
//    - do not stop at measure end
//---------------------------------------------------------

bool Score::makeGap1(int baseTick, int staffIdx, Fraction len, int voiceOffset[VOICES])
      {
      Segment* seg = tick2segment(baseTick, true, Segment::Type::ChordRest);
      if (!seg) {
            qDebug("1:makeGap1: no segment to paste at tick %d", baseTick);
            return false;
            }
      int strack = staffIdx * VOICES;
      for (int track = strack; track < strack + VOICES; track++) {
            if (voiceOffset[track-strack] == -1)
                  continue;
            int tick = baseTick + voiceOffset[track-strack];
            Measure* m   = tick2measure(tick);
            seg = m->undoGetSegment(Segment::Type::ChordRest, tick);

            Fraction newLen = len - Fraction::fromTicks(voiceOffset[track-strack]);
            Q_ASSERT(newLen.numerator() != 0);
            bool result = makeGapVoice(seg, track, newLen, tick);
            if (track == strack && !result) // makeGap failed for first voice
                  return false;
            }
      return true;
      }

bool Score::makeGapVoice(Segment* seg, int track, Fraction len, int tick)
      {
      ChordRest* cr = 0;
      cr = static_cast<ChordRest*>(seg->element(track));
      if (!cr) {
            // check if we are in the middle of a chord/rest
            Segment* seg1 = seg->prev(Segment::Type::ChordRest);
            for (;;) {
                  if (seg1 == 0) {
                        qDebug("1:makeGapVoice: no segment before tick %d", tick);
                        // this happens only for voices other than voice 1
                        expandVoice(seg, track);
                        return makeGapVoice(seg,track,len,tick);
                        }
                  if (seg1->element(track))
                        break;
                  seg1 = seg1->prev(Segment::Type::ChordRest);
                  }
            ChordRest* cr1 = static_cast<ChordRest*>(seg1->element(track));
            Fraction srcF = cr1->duration();
            Fraction dstF = Fraction::fromTicks(tick - cr1->tick());
            QList<TDuration> dList = toDurationList(dstF, true);
            int n = dList.size();
            undoChangeChordRestLen(cr1, TDuration(dList[0]));
            if (n > 1) {
                  int crtick = cr1->tick() + cr1->actualTicks();
                  Measure* measure = tick2measure(crtick);
                  if (cr1->type() == Element::Type::CHORD) {
                        // split Chord
                        Chord* c = static_cast<Chord*>(cr1);
                        for (int i = 1; i < n; ++i) {
                              TDuration d = dList[i];
                              Chord* c2 = addChord(crtick, d, c, true, c->tuplet());
                              c = c2;
                              seg1 = c->segment();
                              crtick += c->actualTicks();
                              }
                        }
                  else {
                        // split Rest
                        Rest* r       = static_cast<Rest*>(cr1);
                        for (int i = 1; i < n; ++i) {
                              TDuration d = dList[i];
                              Rest* r2      = static_cast<Rest*>(r->clone());
                              r2->setDuration(d.fraction());
                              r2->setDurationType(d);
                              undoAddCR(r2, measure, crtick);
                              seg1 = r2->segment();
                              crtick += r2->actualTicks();
                              }
                        }
                  }
            setRest(tick, track, srcF - dstF, true, 0);
            for (;;) {
                  seg1 = seg1->next1(Segment::Type::ChordRest);
                  if (seg1 == 0) {
                        qDebug("2:makeGapVoice: no segment");
                        return false;
                        }
                  if (seg1->element(track)) {
                        cr = static_cast<ChordRest*>(seg1->element(track));
                        break;
                        }
                  }
            }

      for (;;) {
            if (!cr) {
                  qDebug("3:makeGapVoice: cannot make gap");
                  return false;
                  }
            Fraction l = makeGap(cr->segment(), cr->track(), len, 0);
            if (l.isZero()) {
                  qDebug("4:makeGapVoice: makeGap returns zero gap");
                  return false;
                  }
            len -= l;
            if (len.isZero())
                  break;
            // go to next cr
            Measure* m = cr->measure()->nextMeasure();
            if (m == 0) {
                  qDebug("EOS reached");
                  insertMeasure(Element::Type::MEASURE, 0, false);
                  m = cr->measure()->nextMeasure();
                  if (m == 0) {
                        qDebug("===EOS reached");
                        return true;
                        }
                  }
            // first segment in measure was removed, have to recreate it
            Segment* s = m->undoGetSegment(Segment::Type::ChordRest, m->tick());
            int track  = cr->track();
            cr = static_cast<ChordRest*>(s->element(track));
            if (cr == 0) {
                  addRest(s, track, TDuration(TDuration::DurationType::V_MEASURE), 0);
                  cr = static_cast<ChordRest*>(s->element(track));
                  }
            }
      return true;
      }

//---------------------------------------------------------
//   splitGapToMeasureBoundaries
//    cr  - start of gap
//    gap - gap len
//---------------------------------------------------------

QList<Fraction> Score::splitGapToMeasureBoundaries(ChordRest* cr, Fraction gap)
      {
      QList<Fraction> flist;

      Tuplet* tuplet = cr->tuplet();
      if (tuplet) {
            if(tuplet->tuplet())
                  return flist; // do no deal with nested tuplets
            Fraction rest = Fraction::fromTicks(tuplet->tick() + tuplet->duration().ticks() - cr->segment()->tick()) * tuplet->ratio();
            if (rest < gap)
                  qDebug("does not fit in tuplet");
            else
                  flist.append(gap);
            return flist;
            }

      Segment* s = cr->segment();
      while (gap > Fraction(0)) {
            Measure* m    = s->measure();
            Fraction rest = Fraction::fromTicks(m->ticks() - s->rtick());
            if (rest >= gap) {
                  flist.append(gap);
                  return flist;
                  }
            flist.append(rest);
            gap -= rest;
            m = m->nextMeasure();
            if (m == 0)
                  return flist;
            s = m->first(Segment::Type::ChordRest);
            }
      return flist;
      }

//---------------------------------------------------------
//   changeCRlen
//---------------------------------------------------------

void Score::changeCRlen(ChordRest* cr, const TDuration& d)
      {
      Fraction srcF(cr->duration());
      Fraction dstF;
      if (d.type() == TDuration::DurationType::V_MEASURE)
            dstF = cr->measure()->stretchedLen(cr->staff());
      else
            dstF = d.fraction();

      if (srcF == dstF)
            return;

      //keep selected element if any
      Element* selElement = selection().isSingle() ? getSelectedElement() : 0;

      int track = cr->track();
      Tuplet* tuplet = cr->tuplet();

      if (srcF > dstF) {
            //
            // make shorter and fill with rest
            //
            deselectAll();
            if (cr->type() == Element::Type::CHORD) {
                  //
                  // remove ties and tremolo between 2 notes
                  //
                  Chord* c = static_cast<Chord*>(cr);
                  if (c->tremolo()) {
                        Tremolo* tremolo = c->tremolo();
                        if (tremolo->twoNotes())
                              undoRemoveElement(tremolo);
                        }
                  foreach (Note* n, c->notes()) {
                        if (n->tieFor())
                              undoRemoveElement(n->tieFor());
                        }
                  }
            undoChangeChordRestLen(cr, TDuration(dstF));
            setRest(cr->tick() + cr->actualTicks(), track, srcF - dstF, false, tuplet);

            if (selElement)
                  select(selElement, SelectType::SINGLE, 0);
            return;
            }

      //
      // make longer
      //
      // split required len into Measures
      QList<Fraction> flist = splitGapToMeasureBoundaries(cr, dstF);
      if (flist.isEmpty())
            return;

      deselectAll();

      int tick       = cr->tick();
      Fraction f     = dstF;
      ChordRest* cr1 = cr;
      Chord* oc      = 0;

      bool first = true;
      for (Fraction f2 : flist) {
            f  -= f2;
            makeGap(cr1->segment(), cr1->track(), f2, tuplet, first);

            if (cr->type() == Element::Type::REST) {
                  Fraction timeStretch = cr1->staff()->timeStretch(cr1->tick());
                  Rest* r = static_cast<Rest*>(cr);
                  if (first) {
                        QList<TDuration> dList = toDurationList(f2, true);
                        undoChangeChordRestLen(cr, dList[0]);
                        int tick2 = cr->tick();
                        for (int i = 1; i < dList.size(); ++i) {
                              tick2 += dList[i-1].ticks();
                              TDuration d = dList[i];
                              setRest(tick2, track, d.fraction() * timeStretch, (d.dots() > 0), tuplet);
                              }
                        }
                  else {
                        r = setRest(tick, track, f2 * timeStretch, (d.dots() > 0), tuplet);
                        }
                  if (first) {
                        select(r, SelectType::SINGLE, 0);
                        first = false;
                        }
                  tick += f2.ticks() * timeStretch.numerator() / timeStretch.denominator();
                  }
            else {
                  QList<TDuration> dList = toDurationList(f2, true);
                  Measure* measure = tick2measure(tick);
                  int etick = measure->tick();
                  if (((tick - etick) % dList[0].ticks()) == 0) {
                        foreach(TDuration du, dList) {
                              bool genTie;
                              Chord* cc;
                              if (oc) {
                                    genTie = true;
                                    cc = oc;
                                    oc = addChord(tick, du, cc, genTie, tuplet);
                                    }
                              else {
                                    genTie = false;
                                    cc = static_cast<Chord*>(cr);
                                    undoChangeChordRestLen(cr, du);
                                    oc = cc;
                                    }
                              if (oc && first) {
                                    if (!selElement)
                                          select(oc, SelectType::SINGLE, 0);
                                    else
                                          select(selElement, SelectType::SINGLE, 0);
                                    first = false;
                                    }
                              if (oc)
                                    tick += oc->actualTicks();
                              }
                        }
                  else {
                        for (int i = dList.size() - 1; i >= 0; --i) {
                              bool genTie;
                              Chord* cc;
                              if (oc) {
                                    genTie = true;
                                    cc = oc;
                                    oc = addChord(tick, dList[i], cc, genTie, tuplet);
                                    }
                              else {
                                    genTie = false;
                                    cc = static_cast<Chord*>(cr);
                                    undoChangeChordRestLen(cr, dList[i]);
                                    oc = cc;
                                    }
                              if (first) {
                                    // select(oc, SelectType::SINGLE, 0);
                                    if (selElement)
                                          select(selElement, SelectType::SINGLE, 0);
                                    first = false;
                                    }
                              tick += oc->actualTicks();
                              }
                        }
                  }
            Measure* m  = cr1->measure();
            Measure* m1 = m->nextMeasure();
            if (m1 == 0)
                  break;
            Segment* s = m1->first(Segment::Type::ChordRest);
            expandVoice(s, track);
            cr1 = static_cast<ChordRest*>(s->element(track));
            }
      connectTies();
      }

//---------------------------------------------------------
//   upDownChromatic
//---------------------------------------------------------

static void upDownChromatic(bool up, int pitch, Note* n, Key key, int tpc1, int tpc2, int& newPitch, int& newTpc1, int& newTpc2)
      {
      if (up && pitch < 127) {
            newPitch = pitch + 1;
            if (n->concertPitch()) {
                  if (tpc1 > Tpc::TPC_A + int(key))
                        newTpc1 = tpc1 - 5;   // up semitone diatonic
                  else
                        newTpc1 = tpc1 + 7;   // up semitone chromatic
                  newTpc2 = n->transposeTpc(newTpc1);
                  }
            else {
                  if (tpc2 > Tpc::TPC_A + int(key))
                        newTpc2 = tpc2 - 5;   // up semitone diatonic
                  else
                        newTpc2 = tpc2 + 7;   // up semitone chromatic
                  newTpc1 = n->transposeTpc(newTpc2);
                  }
            }
      else if (!up && pitch > 0) {
            newPitch = pitch - 1;
            if (n->concertPitch()) {
                  if (tpc1 > Tpc::TPC_C + int(key))
                        newTpc1 = tpc1 - 7;   // down semitone chromatic
                  else
                        newTpc1 = tpc1 + 5;   // down semitone diatonic
                  newTpc2 = n->transposeTpc(newTpc1);
                  }
            else {
                  if (tpc2 > Tpc::TPC_C + int(key))
                        newTpc2 = tpc2 - 7;   // down semitone chromatic
                  else
                        newTpc2 = tpc2 + 5;   // down semitone diatonic
                  newTpc1 = n->transposeTpc(newTpc2);
                  }
            }
      }

//---------------------------------------------------------
//   setTpc
//---------------------------------------------------------

static void setTpc(Note* oNote, int tpc, int& newTpc1, int& newTpc2)
      {
      if (oNote->concertPitch()) {
            newTpc1 = tpc;
            newTpc2 = oNote->transposeTpc(tpc);
            }
      else {
            newTpc2 = tpc;
            newTpc1 = oNote->transposeTpc(tpc);
            }
      }

//---------------------------------------------------------
//   upDown
///   Increment/decrement pitch of note by one or by an octave.
//---------------------------------------------------------

void Score::upDown(bool up, UpDownMode mode)
      {
      QList<Note*> el = selection().uniqueNotes();
      if (el.empty())
            return;

      foreach (Note* oNote, el) {
            int tick     = oNote->chord()->tick();
            Staff* staff = oNote->staff();
            Part* part   = staff->part();
            Key key      = staff->key(tick);
            int tpc1     = oNote->tpc1();
            int tpc2     = oNote->tpc2();
            int pitch    = oNote->pitch();
            int newTpc1  = tpc1;      // default to unchanged
            int newTpc2  = tpc2;      // default to unchanged
            int newPitch = pitch;     // default to unchanged
            int string   = oNote->string();
            int fret     = oNote->fret();

            switch (staff->staffType()->group()) {
                  case StaffGroup::PERCUSSION:
                        {
                        const Drumset* ds = part->instrument()->drumset();
                        if (ds)
                              newPitch = up ? ds->prevPitch(pitch) : ds->nextPitch(pitch);
                        }
                        break;
                  case StaffGroup::TAB:
                        {
                        const StringData* stringData = part->instrument()->stringData();
                        switch (mode) {
                              case UpDownMode::OCTAVE:          // move same note to next string, if possible
                                    {
                                    StaffType* stt = staff->staffType();
                                    string = stt->physStringToVisual(string);
                                    string += (up ? -1 : 1);
                                    if (string < 0 || string >= stringData->strings())
                                          return;           // no next string to move to
                                    string = stt->visualStringToPhys(string);
                                    fret = stringData->fret(pitch, string, staff, tick);
                                    if (fret == -1)          // can't have that note on that string
                                          return;
                                    // newPitch and newTpc remain unchanged
                                    }
                                    break;

                              case UpDownMode::DIATONIC:        // increase / decrease the pitch,
                                                            // letting the algorithm to choose fret & string
                                    upDownChromatic(up, pitch, oNote, key, tpc1, tpc2, newPitch, newTpc1, newTpc2);
                                    break;

                              case UpDownMode::CHROMATIC:       // increase / decrease the fret
                                    {                       // without changing the string
                                    // compute new fret
                                    if (!stringData->frets()) {
                                          qDebug("upDown tab chromatic: no frets?");
                                          return;
                                          }
                                    fret += (up ? 1 : -1);
                                    if (fret < 0 || fret > stringData->frets()) {
                                          qDebug("upDown tab in-string: out of fret range");
                                          return;
                                          }
                                    // update pitch and tpc's and check it matches stringData
                                    upDownChromatic(up, pitch, oNote, key, tpc1, tpc2, newPitch, newTpc1, newTpc2);
                                    if (newPitch != stringData->getPitch(string, fret, staff, tick) ) {
                                          // oh-oh: something went very wrong!
                                          qDebug("upDown tab in-string: pitch mismatch");
                                          return;
                                    }
                                    // store the fretting change before undoChangePitch() chooses
                                    // a fretting of its own liking!
                                    undoChangeProperty(oNote, P_ID::FRET, fret);
//                                    undoChangeProperty(oNote, P_ID::STRING, string);
                                    }
                                    break;
                              }
                        }
                        break;
                  case StaffGroup::STANDARD:
                        switch(mode) {
                              case UpDownMode::OCTAVE:
                                    if (up) {
                                          if (pitch < 116)
                                                newPitch = pitch + 12;
                                          }
                                    else {
                                          if (pitch > 11)
                                                newPitch = pitch - 12;
                                          }
                                    // newTpc remains unchanged
                                    break;

                              case UpDownMode::CHROMATIC:
                                    upDownChromatic(up, pitch, oNote, key, tpc1, tpc2, newPitch, newTpc1, newTpc2);
                                    break;

                              case UpDownMode::DIATONIC:
                                    {
                                    int tpc = oNote->tpc();
                                    if (up) {
                                          if (tpc > Tpc::TPC_A + int(key)) {
                                                if (pitch < 127) {
                                                      newPitch = pitch + 1;
                                                      setTpc(oNote, tpc - 5, newTpc1, newTpc2);
                                                      }
                                                }
                                          else {
                                                if (pitch < 126) {
                                                      newPitch = pitch + 2;
                                                      setTpc(oNote, tpc + 2, newTpc1, newTpc2);
                                                      }
                                                }
                                          }
                                    else {
                                          if (tpc > Tpc::TPC_C + int(key)) {
                                                if (pitch > 1) {
                                                      newPitch = pitch - 2;
                                                      setTpc(oNote, tpc - 2, newTpc1, newTpc2);
                                                      }
                                                }
                                          else {
                                                if (pitch > 0) {
                                                      newPitch = pitch - 1;
                                                      setTpc(oNote, tpc + 5, newTpc1, newTpc2);
                                                      }
                                                }
                                          }
                                    }
                                    break;
                              }
                        break;
                  }

            if ((oNote->pitch() != newPitch) || (oNote->tpc1() != newTpc1) || oNote->tpc2() != newTpc2) {
                  // remove accidental if present to make sure
                  // user added accidentals are removed here.
                  if (oNote->links()) {
                        for (ScoreElement* e : *oNote->links()) {
                              Note* ln = static_cast<Note*>(e);
                              if (ln->accidental())
                                    undoRemoveElement(ln->accidental());
                              }
                        }
                  else if (oNote->accidental())
                        undoRemoveElement(oNote->accidental());
                  undoChangePitch(oNote, newPitch, newTpc1, newTpc2);
                  }

            // store fret change only if undoChangePitch has not been called,
            // as undoChangePitch() already manages fret changes, if necessary
            else if (staff->staffType()->group() == StaffGroup::TAB) {
                  bool refret = false;
                  if (oNote->string() != string) {
                        undoChangeProperty(oNote, P_ID::STRING, string);
                        refret = true;
                        }
                  if (oNote->fret() != fret) {
                        undoChangeProperty(oNote, P_ID::FRET, fret);
                        refret = true;
                        }
                  if (refret) {
                        const StringData* stringData = part->instrument()->stringData();
                        stringData->fretChords(oNote->chord());
                        }
                  }

            // play new note with velocity 80 for 0.3 sec:
            _playNote = true;
            }

      _selection.clear();
      for (Note* note : el)
            _selection.add(note);
      _selection.updateState();     // accidentals may have changed
      }

//---------------------------------------------------------
//   addArticulation
///   Add attribute \a attr to all selected notes/rests.
///
///   Called from padToggle() to add note prefix/accent.
//---------------------------------------------------------

void Score::addArticulation(ArticulationType attr)
      {
      QSet<Chord*> set;
      foreach(Element* el, selection().elements()) {
            if (el->type() == Element::Type::NOTE || el->type() == Element::Type::CHORD) {
                  Chord* cr = nullptr;
                  // apply articulation on a given chord only once
                  if (el->type() == Element::Type::NOTE) {
                        cr = static_cast<Note*>(el)->chord();
                        if (set.contains(cr))
                              continue;
                        }
                  Articulation* na = new Articulation(this);
                  na->setArticulationType(attr);
                  if (!addArticulation(el, na))
                        delete na;
                  if (cr)
                        set.insert(cr);
                  }
            }
      }

//---------------------------------------------------------
//   changeAccidental
///   Change accidental to subtype \a idx for all selected
///   notes.
//---------------------------------------------------------

void Score::changeAccidental(AccidentalType idx)
      {
      foreach(Note* note, selection().noteList())
            changeAccidental(note, idx);
      }

//---------------------------------------------------------
//   changeAccidental2
//---------------------------------------------------------

static void changeAccidental2(Note* n, int pitch, int tpc)
      {
      Score* score  = n->score();
      Chord* chord  = n->chord();
      Staff* st     = chord->staff();
      int fret      = n->fret();
      int string    = n->string();

      if (st->isTabStaff()) {
            if (pitch != n->pitch()) {
                  //
                  // as pitch has changed, calculate new
                  // string & fret
                  //
                  const StringData* stringData = n->part()->instrument()->stringData();
                  if (stringData)
                        stringData->convertPitch(pitch, st, chord->tick(), &string, &fret);
                  }
            }
      int tpc1;
      int tpc2 = n->transposeTpc(tpc);
      if (score->styleB(StyleIdx::concertPitch))
            tpc1 = tpc;
      else {
            tpc1 = tpc2;
            tpc2 = tpc;
            }
      score->undoChangePitch(n, pitch, tpc1, tpc2);
      if (!st->isTabStaff()) {
            //
            // handle ties
            //
            if (n->tieBack()) {
                  score->undoRemoveElement(n->tieBack());
                  if (n->tieFor())
                        score->undoRemoveElement(n->tieFor());
                  }
            else {
                  Note* nn = n;
                  while (nn->tieFor()) {
                        nn = nn->tieFor()->endNote();
                        score->undo(new ChangePitch(nn, pitch, tpc1, tpc2));
                        }
                  }
            }
      }

//---------------------------------------------------------
//   changeAccidental
///   Change accidental to subtype \accidental for
///   note \a note.
//---------------------------------------------------------

void Score::changeAccidental(Note* note, AccidentalType accidental)
      {
      Chord* chord = note->chord();
      if (!chord)
            return;
      Segment* segment = chord->segment();
      if (!segment)
            return;
      Measure* measure = segment->measure();
      if (!measure)
            return;
      int tick = segment->tick();
      Staff* estaff = staff(chord->staffIdx() + chord->staffMove());
      if (!estaff)
            return;
      ClefType clef = estaff->clef(tick);
      int step      = ClefInfo::pitchOffset(clef) - note->line();
      while (step < 0)
            step += 7;
      step %= 7;
      //
      // accidental change may result in pitch change
      //
      AccidentalVal acc2 = measure->findAccidental(note);
      AccidentalVal acc = (accidental == AccidentalType::NONE) ? acc2 : Accidental::subtype2value(accidental);

      int pitch = line2pitch(note->line(), clef, Key::C) + int(acc);
      if (!note->concertPitch())
            pitch += note->transposition();

      int tpc = step2tpc(step, acc);

      bool forceRemove = false;
      bool forceAdd = false;

      // delete accidental
      // both for this note and for any linked notes
      if (accidental == AccidentalType::NONE)
            forceRemove = true;

      // precautionary or microtonal accidental
      // either way, we display it unconditionally
      // both for this note and for any linked notes
      else if (acc == acc2 || accidental > AccidentalType::NATURAL)
            forceAdd = true;

      for (ScoreElement* se : note->linkList()) {
            Note* ln = static_cast<Note*>(se);
            if (ln->concertPitch() != note->concertPitch())
                  continue;
            Score* lns    = ln->score();
            Accidental* a = ln->accidental();
            if (forceRemove) {
                  if (a)
                        lns->undoRemoveElement(a);
                  }
            else if (forceAdd) {
                  if (a)
                        undoRemoveElement(a);
                  Accidental* a = new Accidental(lns);
                  a->setParent(ln);
                  a->setAccidentalType(accidental);
                  a->setRole(AccidentalRole::USER);
                  lns->undoAddElement(a);
                  }
            changeAccidental2(ln, pitch, tpc);
            }
      }

//---------------------------------------------------------
//   addArticulation
//---------------------------------------------------------

bool Score::addArticulation(Element* el, Articulation* a)
      {
      ChordRest* cr;
      if (el->type() == Element::Type::NOTE)
            cr = static_cast<ChordRest*>(static_cast<Note*>(el)->chord());
      else if (el->type() == Element::Type::REST
         || el->type() == Element::Type::CHORD
         || el->type() == Element::Type::REPEAT_MEASURE)
            cr = static_cast<ChordRest*>(el);
      else
            return false;
      Articulation* oa = cr->hasArticulation(a);
      if (oa) {
            undoRemoveElement(oa);
            return false;
            }
      a->setParent(cr);
      a->setTrack(cr->track()); // make sure it propagates between score and parts
      undoAddElement(a);
      return true;
      }

//---------------------------------------------------------
//   resetUserStretch
//---------------------------------------------------------

void Score::resetUserStretch()
      {
      Measure* m1;
      Measure* m2;
      // retrieve span of selection
      Segment* s1 = _selection.startSegment();
      Segment* s2 = _selection.endSegment();
      // if either segment is not returned by the selection
      // (for instance, no selection) fall back to first/last measure
      if (!s1)
            m1 = firstMeasureMM();
      else
            m1 = s1->measure();
      if (!s2)
            m2 = lastMeasureMM();
      else
            m2 = s2->measure();
      if (!m1 || !m2)               // should not happen!
            return;

      for (Measure* m = m1; m; m = m->nextMeasureMM()) {
            m->undoChangeProperty(P_ID::USER_STRETCH, 1.0);
            if (m == m2)
                  break;
            }
      _layoutAll = true;
      }

//---------------------------------------------------------
//   moveUp
//---------------------------------------------------------

void Score::moveUp(ChordRest* cr)
      {
      Staff* staff  = cr->staff();
      Part* part    = staff->part();
      int rstaff    = staff->rstaff();
      int staffMove = cr->staffMove();

      if ((staffMove == -1) || (rstaff + staffMove <= 0))
            return;

      QList<Staff*>* staves = part->staves();
      // we know that staffMove+rstaff-1 index exists due to the previous condition.
      if (staff->staffType()->group() != StaffGroup::STANDARD ||
          staves->at(rstaff+staffMove-1)->staffType()->group() != StaffGroup::STANDARD) {
            qDebug("User attempted to move a note from/to a staff which does not use standard notation - ignoring.");
            }
      else  {
            // move the chord up a staff
            undo(new ChangeChordStaffMove(cr, staffMove - 1));
            }
      }
//---------------------------------------------------------
//   moveDown
//---------------------------------------------------------

void Score::moveDown(ChordRest* cr)
      {
      Staff* staff  = cr->staff();
      Part* part    = staff->part();
      int rstaff    = staff->rstaff();
      int staffMove = cr->staffMove();
      // calculate the number of staves available so that we know whether there is another staff to move down to
      int rstaves   = part->nstaves();

      if ((staffMove == 1) || (rstaff + staffMove >= rstaves - 1)) {
            qDebug("moveDown staffMove==%d  rstaff %d rstaves %d", staffMove, rstaff, rstaves);
            return;
            }

      QList<Staff*>* staves = part->staves();
      // we know that staffMove+rstaff+1 index exists due to the previous condition.
      if (staff->staffType()->group() != StaffGroup::STANDARD ||
          staves->at(staffMove+rstaff+1)->staffType()->group() != StaffGroup::STANDARD) {
            qDebug("User attempted to move a note from/to a staff which does not use standard notation - ignoring.");
            }
      else  {
            // move the chord down a staff
            undo(new ChangeChordStaffMove(cr, staffMove + 1));
            }
      }

//---------------------------------------------------------
//   cmdAddStretch
//---------------------------------------------------------

void Score::cmdAddStretch(qreal val)
      {
      if (!selection().isRange())
            return;
      int startTick = selection().tickStart();
      int endTick   = selection().tickEnd();
      for (Measure* m = firstMeasureMM(); m; m = m->nextMeasureMM()) {
            if (m->tick() < startTick)
                  continue;
            if (m->tick() >= endTick)
                  break;
            qreal stretch = m->userStretch();
            stretch += val;
            if (stretch < 0)
                  stretch = 0;
            m->undoChangeProperty(P_ID::USER_STRETCH, stretch);
            }
      _layoutAll = true;
      }

//---------------------------------------------------------
//   cmdResetBeamMode
//---------------------------------------------------------

void Score::cmdResetBeamMode()
      {
      if (!selection().isRange()) {
            qDebug("no system or staff selected");
            return;
            }
      int startTick = selection().tickStart();
      int endTick   = selection().tickEnd();

      Segment::Type st = Segment::Type::ChordRest;
      for (Segment* seg = firstMeasure()->first(st); seg; seg = seg->next1(st)) {
            if (seg->tick() < startTick)
                  continue;
            if (seg->tick() >= endTick)
                  break;
            for (int track = 0; track < nstaves() * VOICES; ++track) {
                  ChordRest* cr = static_cast<ChordRest*>(seg->element(track));
                  if (cr == 0)
                        continue;
                  if (cr->type() == Element::Type::CHORD) {
                        if (cr->beamMode() != Beam::Mode::AUTO)
                              undoChangeProperty(cr, P_ID::BEAM_MODE, int(Beam::Mode::AUTO));
                        }
                  else if (cr->type() == Element::Type::REST) {
                        if (cr->beamMode() != Beam::Mode::NONE)
                              undoChangeProperty(cr, P_ID::BEAM_MODE, int(Beam::Mode::NONE));
                        }
                  }
            }
      _layoutAll = true;
      }

//---------------------------------------------------------
//   processMidiInput
//---------------------------------------------------------

bool Score::processMidiInput()
      {
      if (MScore::debugMode)
          qDebug("processMidiInput");
      if (midiInputQueue.isEmpty())
            return false;

      bool cmdActive = false;
      while (!midiInputQueue.isEmpty()) {
            MidiInputEvent ev = midiInputQueue.dequeue();
            if (MScore::debugMode)
                  qDebug("<-- !noteentry dequeue %i", ev.pitch);
            if (!noteEntryMode()) {
                  int staffIdx = selection().staffStart();
                  Part* p;
                  if (staffIdx < 0 || staffIdx >= nstaves())
                        p = staff(0)->part();
                  else
                        p = staff(staffIdx)->part();
                  if (p) {
                        if (!styleB(StyleIdx::concertPitch)) {
                              ev.pitch += p->instrument(selection().tickStart())->transpose().chromatic;
                        }
                        MScore::seq->startNote(
                                          p->instrument()->channel(0)->channel,
                                          ev.pitch,
                                          ev.velocity,
                                          0.0);
                        }
                  }
            else  {
                  if (ev.velocity == 0)
                        continue;
                  if (!cmdActive) {
                        startCmd();
                        cmdActive = true;
                        }
                  NoteVal nval(ev.pitch);
                  Staff* st = staff(inputState().track() / VOICES);

                  // if transposing, interpret MIDI pitch as representing desired written pitch
                  // set pitch based on corresponding sounding pitch
                  if (!styleB(StyleIdx::concertPitch))
                        nval.pitch += st->part()->instrument(inputState().tick())->transpose().chromatic;
                  // let addPitch calculate tpc values from pitch
                  //Key key   = st->key(inputState().tick());
                  //nval.tpc1 = pitch2tpc(nval.pitch, key, Prefer::NEAREST);

                  addPitch(nval, ev.chord);
                  }
            }
      if (cmdActive) {
            _layoutAll = true;
            endCmd();
            //after relayout
            Element* e = inputState().cr();
            if (e) {
                  for(MuseScoreView* v : viewer)
                        v->adjustCanvasPosition(e, false);
                  }
            return true;
            }
      return false;
      }

//---------------------------------------------------------
//   move
//    move current selection
//---------------------------------------------------------

Element* Score::move(const QString& cmd)
      {
      ChordRest* cr;
      if (noteEntryMode()) {
            // if selection exists and is grace note, use it
            // otherwise use chord/rest at input position
            // also use it if we are moving to next chord
            // to catch up with the cursor and not move the selection by 2 positions
            cr = selection().cr();
            if (cr && (cr->isGrace() || cmd == "next-chord"))
                  ;
            else
                  cr = inputState().cr();
            }
      else if (selection().activeCR())
            cr = selection().activeCR();
      else
            cr = selection().lastChordRest();

      // no chord/rest found? look for another type of element
      if (cr == 0) {
            if (selection().elements().isEmpty())
                  return 0;
            // retrieve last element of section list
            Element* el = selection().elements().last();
            Element* trg = 0;

            // get parent of element and process accordingly:
            // trg is the element to select on "next-chord" cmd
            // cr is the ChordRest to move from on other cmd's
            int track = el->track();            // keep note of element track
            el = el->parent();
            // element with no parent (eg, a newly-added line) - no way to find context
            if (!el)
                  return 0;
            switch (el->type()) {
                  case Element::Type::NOTE:           // a note is a valid target
                        trg = el;
                        cr  = static_cast<Note*>(el)->chord();
                        break;
                  case Element::Type::CHORD:          // a chord or a rest are valid targets
                  case Element::Type::REST:
                        trg = el;
                        cr  = static_cast<ChordRest*>(trg);
                        break;
                  case Element::Type::SEGMENT: {      // from segment go to top chordrest in segment
                        Segment* seg  = static_cast<Segment*>(el);
                        // if segment is not chord/rest or grace, move to next chord/rest or grace segment
                        if (!seg->isChordRest()) {
                              seg = seg->next1(Segment::Type::ChordRest);
                              if (seg == 0)     // if none found, return failure
                                    return 0;
                              }
                        // segment for sure contains chords/rests,
                        int size = seg->elist().size();
                        // if segment has a chord/rest in original element track, use it
                        if (track > -1 && track < size && seg->element(track)) {
                              trg  = seg->element(track);
                              cr = static_cast<ChordRest*>(trg);
                              break;
                              }
                        // if not, get topmost chord/rest
                        for (int i = 0; i < size; i++)
                              if (seg->element(i)) {
                                    trg  = seg->element(i);
                                    cr = static_cast<ChordRest*>(trg);
                                    break;
                                    }
                        break;
                        }
                  default:                      // on anything else, return failure
                        return 0;
                  }

            // if something found and command is forward, the element found is the destination
            if (trg && cmd == "next-chord") {
                  // if chord, go to topmost note
                  if (trg->type() == Element::Type::CHORD)
                        trg = static_cast<Chord*>(trg)->upNote();
                  _playNote = true;
                  select(trg, SelectType::SINGLE, 0);
                  return trg;
                  }
            // if no chordrest found, do nothing
            if (cr == 0)
                  return 0;
            // if some chordrest found, continue with default processing
            }

      Element* el = 0;
      Segment* ois = noteEntryMode() ? _is.segment() : nullptr;
      Measure* oim = ois ? ois->measure() : nullptr;

      if (cmd == "next-chord") {
            // note input cursor
            if (noteEntryMode())
                  _is.moveToNextInputPos();

            // selection "cursor"
            // find next chordrest, which might be a grace note
            // this may override note input cursor
            el = nextChordRest(cr);
            if (el && noteEntryMode()) {
                  // do not use if not in original or new measure (don't skip measures)
                  Measure* m = static_cast<ChordRest*>(el)->measure();
                  Segment* nis = _is.segment();
                  Measure* nim = nis ? nis->measure() : nullptr;
                  if (m != oim && m != nim)
                        el = cr;
                  // do not use if new input segment is current cr
                  // this means input cursor just caught up to current selection
                  else if (cr && nis == cr->segment())
                        el = cr;
                  }
            else if (!el)
                  el = cr;
            }
      else if (cmd == "prev-chord") {

            // note input cursor
            if (noteEntryMode() && _is.segment()) {

                  // back up until we find a ChordRest segment
                  Segment* s = _is.segment()->prev1();
                  while (s && s->segmentType() != Segment::Type::ChordRest)
                        s = s->prev1();
                  if (s == 0)
                        return 0;

                  // this is the right measure
                  Measure* m = s->measure();

                  // keep backing up until we find a chordrest in right track
                  // or until we leave the right measure
                  int track = _is.track();
                  for ( ; s; s = s->prev1()) {
                        if (s->segmentType() != Segment::Type::ChordRest)
                              continue;
                        if (s->element(track) || s->measure() != m)
                              break;
                        }

                  // if we did not find a chordrest in right track in right measure
                  // then use first chordrest segment of right measure
                  if (!s || s->measure() != m)
                        s = m->first(Segment::Type::ChordRest);

                  // move input cursor
                  _is.moveInputPos(s);
                  }

            // selection "cursor"
            // find previous chordrest, which might be a grace note
            // this may override note input cursor
            el = prevChordRest(cr);
            if (el && noteEntryMode()) {
                  // do not use if not in original or new measure (don't skip measures)
                  Measure* m = static_cast<ChordRest*>(el)->measure();
                  Segment* nis = _is.segment();
                  Measure* nim = nis ? nis->measure() : nullptr;
                  if (m != oim && m != nim)
                        el = cr;
                  // do not use if new input segment is current cr
                  // this means input cursor just caught up to current selection
                  else if (cr && nis == cr->segment())
                        el = cr;
                  }
            else if (!el)
                  el = cr;

            }
      else if (cmd == "next-measure") {
            el = nextMeasure(cr);
            if (noteEntryMode())
                  _is.moveInputPos(el);
            }
      else if (cmd == "prev-measure") {
            el = prevMeasure(cr);
            if (noteEntryMode())
                  _is.moveInputPos(el);
            }
      else if (cmd == "next-track") {
            el = nextTrack(cr);
            if (noteEntryMode())
                  _is.moveInputPos(el);
            }
      else if (cmd == "prev-track") {
            el = prevTrack(cr);
            if (noteEntryMode())
                  _is.moveInputPos(el);
            }

      if (el) {
            if (el->type() == Element::Type::CHORD)
                  el = static_cast<Chord*>(el)->upNote();       // originally downNote
            _playNote = true;
            if (noteEntryMode()) {
                  // if cursor moved into a gap, selection cannot follow
                  // only select & play el if it was not already selected (does not normally happen)
                  ChordRest* cr = _is.cr();
                  if (cr || !el->selected())
                        select(el, SelectType::SINGLE, 0);
                  else
                        _playNote = false;
                  for (MuseScoreView* view : viewer)
                        view->moveCursor();
                  }
            else {
                  select(el, SelectType::SINGLE, 0);
                  }
            }
      return el;
      }

//---------------------------------------------------------
//   selectMove
//---------------------------------------------------------

Element* Score::selectMove(const QString& cmd)
      {
      ChordRest* cr;
      if (selection().activeCR())
            cr = selection().activeCR();
      else
            cr = selection().lastChordRest();
      if (cr == 0 && noteEntryMode())
            cr = inputState().cr();
      if (cr == 0)
            return 0;

      ChordRest* el = 0;
      if (cmd == "select-next-chord")
            el = nextChordRest(cr, true);
      else if (cmd == "select-prev-chord")
            el = prevChordRest(cr, true);
      else if (cmd == "select-next-measure")
            el = nextMeasure(cr, true, true);
      else if (cmd == "select-prev-measure")
            el = prevMeasure(cr, true);
      else if (cmd == "select-begin-line") {
            Measure* measure = cr->segment()->measure()->system()->firstMeasure();
            if (!measure)
                  return 0;
            el = measure->first()->nextChordRest(cr->track());
            }
      else if (cmd == "select-end-line") {
            Measure* measure = cr->segment()->measure()->system()->lastMeasure();
            if (!measure)
                  return 0;
            el = measure->last()->nextChordRest(cr->track(), true);
            }
      else if (cmd == "select-begin-score") {
            Measure* measure = firstMeasureMM();
            if (!measure)
                  return 0;
            el = measure->first()->nextChordRest(cr->track());
            }
      else if (cmd == "select-end-score") {
            Measure* measure = lastMeasureMM();
            if (!measure)
                  return 0;
            el = measure->last()->nextChordRest(cr->track(), true);
            }
      else if (cmd == "select-staff-above")
            el = upStaff(cr);
      else if (cmd == "select-staff-below")
            el = downStaff(cr);
      if (el)
            select(el, SelectType::RANGE, el->staffIdx());
      return el;
      }

//---------------------------------------------------------
//   cmdMirrorNoteHead
//---------------------------------------------------------

void Score::cmdMirrorNoteHead()
      {
      const QList<Element*>& el = selection().elements();
      foreach(Element* e, el) {
            if (e->type() == Element::Type::NOTE) {
                  Note* note = static_cast<Note*>(e);
                  if (note->staff() && note->staff()->isTabStaff())
                        note->score()->undoChangeProperty(e, P_ID::GHOST, !note->ghost());
                  else {
                        MScore::DirectionH d = note->userMirror();
                        if (d == MScore::DirectionH::AUTO)
                              d = note->chord()->up() ? MScore::DirectionH::RIGHT : MScore::DirectionH::LEFT;
                        else
                              d = d == MScore::DirectionH::LEFT ? MScore::DirectionH::RIGHT : MScore::DirectionH::LEFT;
                        undoChangeUserMirror(note, d);
                        }
                  }
            }
      }

//---------------------------------------------------------
//   cmdHalfDuration
//---------------------------------------------------------

void Score::cmdHalfDuration()
      {
      Element* el = selection().element();
      if (el == 0)
            return;
      if (el->type() == Element::Type::NOTE)
            el = el->parent();
      if (!el->isChordRest())
            return;

      ChordRest* cr = static_cast<ChordRest*>(el);
      TDuration d = _is.duration().shift(1);
      if (!d.isValid() || (d.type() > TDuration::DurationType::V_64TH))
            return;
      if (cr->type() == Element::Type::CHORD && (static_cast<Chord*>(cr)->noteType() != NoteType::NORMAL)) {
            //
            // handle appoggiatura and acciaccatura
            //
            undoChangeChordRestLen(cr, d);
            }
      else
            changeCRlen(cr, d);
      _is.setDuration(d);
      nextInputPos(cr, false);
      }

//---------------------------------------------------------
//   cmdDoubleDuration
//---------------------------------------------------------

void Score::cmdDoubleDuration()
      {
      Element* el = selection().element();
      if (el == 0)
            return;
      if (el->type() == Element::Type::NOTE)
            el = el->parent();
      if (!el->isChordRest())
            return;

      ChordRest* cr = static_cast<ChordRest*>(el);
      TDuration d = _is.duration().shift(-1);
      if (!d.isValid() || (d.type() < TDuration::DurationType::V_WHOLE))
            return;
      if (cr->type() == Element::Type::CHORD && (static_cast<Chord*>(cr)->noteType() != NoteType::NORMAL)) {
            //
            // handle appoggiatura and acciaccatura
            //
            undoChangeChordRestLen(cr, d);
            }
      else
            changeCRlen(cr, d);
      _is.setDuration(d);
      nextInputPos(cr, false);
      }

//---------------------------------------------------------
//   cmdAddBracket
//---------------------------------------------------------

void Score::cmdAddBracket()
      {
      for(Element* el : selection().elements()) {
            if (el->type() == Element::Type::NOTE) {
                  Note* n = static_cast<Note*>(el);
                  n->addBracket();
                  }
            else if (el->type() == Element::Type::ACCIDENTAL) {
                  Accidental* acc = static_cast<Accidental*>(el);
                  acc->undoSetHasBracket(true);
                  }
            else if (el->type() == Element::Type::HARMONY) {
                  Harmony* h = static_cast<Harmony*>(el);
                  h->setLeftParen(true);
                  h->setRightParen(true);
                  h->render();
                  }
            }
      }


//---------------------------------------------------------
//   cmdMoveRest
//---------------------------------------------------------

void Score::cmdMoveRest(Rest* rest, MScore::Direction dir)
      {
      QPointF pos(rest->userOff());
      if (dir == MScore::Direction::UP)
            pos.ry() -= spatium();
      else if (dir == MScore::Direction::DOWN)
            pos.ry() += spatium();
      undoChangeProperty(rest, P_ID::USER_OFF, pos);
      }

//---------------------------------------------------------
//   cmdMoveLyrics
//---------------------------------------------------------

void Score::cmdMoveLyrics(Lyrics* lyrics, MScore::Direction dir)
      {
      ChordRest* cr      = lyrics->chordRest();
      QList<Lyrics*>& ll = cr->lyricsList();
      int no             = lyrics->no();
      if (dir == MScore::Direction::UP) {
            if (no) {
                  if (ll[no-1] == 0) {
                        ll[no-1] = ll[no];
                        ll[no] = 0;
                        lyrics->setNo(no-1);
                        }
                  }
            }
      else {
            if (no == ll.size()-1) {
                  ll.append(ll[no]);
                  ll[no] = 0;
                  lyrics->setNo(no+1);
                  }
            else if (ll[no + 1] == 0) {
                  ll[no+1] = ll[no];
                  ll[no] = 0;
                  lyrics->setNo(no+1);
                  }
            }
      }

//---------------------------------------------------------
//   cmd
//---------------------------------------------------------

void Score::cmd(const QAction* a)
      {
      QString cmd(a ? a->data().toString() : "");
      if (MScore::debugMode)
            qDebug("Score::cmd <%s>", qPrintable(cmd));

      //
      // Hack for moving articulations while selected
      //
      Element* el = selection().element();
      if (cmd == "pitch-up") {
            if (el && (el->type() == Element::Type::ARTICULATION || el->isText()))
                  el->undoChangeProperty(P_ID::USER_OFF, el->userOff() + QPointF(0.0, -MScore::nudgeStep * el->spatium()));
            else if (el && el->type() == Element::Type::REST)
                  cmdMoveRest(static_cast<Rest*>(el), MScore::Direction::UP);
            else if (el && el->type() == Element::Type::LYRICS)
                  cmdMoveLyrics(static_cast<Lyrics*>(el), MScore::Direction::UP);
            else
                  upDown(true, UpDownMode::CHROMATIC);
            }
      else if (cmd == "pitch-down") {
            if (el && (el->type() == Element::Type::ARTICULATION || el->isText()))
                  el->undoChangeProperty(P_ID::USER_OFF, el->userOff() + QPointF(0.0, MScore::nudgeStep * el->spatium()));
            else if (el && el->type() == Element::Type::REST)
                  cmdMoveRest(static_cast<Rest*>(el), MScore::Direction::DOWN);
            else if (el && el->type() == Element::Type::LYRICS)
                  cmdMoveLyrics(static_cast<Lyrics*>(el), MScore::Direction::DOWN);
            else
                  upDown(false, UpDownMode::CHROMATIC);
            }
      else if (cmd == "add-staccato")
            addArticulation(ArticulationType::Staccato);
      else if (cmd == "add-tenuto")
            addArticulation(ArticulationType::Tenuto);
      else if (cmd == "add-marcato")
            addArticulation(ArticulationType::Marcato);
      else if (cmd == "add-sforzato")
            addArticulation(ArticulationType::Sforzatoaccent);
      else if (cmd == "add-trill")
            addArticulation(ArticulationType::Trill);
      else if (cmd == "add-8va")
            cmdAddOttava(Ottava::Type::OTTAVA_8VA);
      else if (cmd == "add-8vb")
            cmdAddOttava(Ottava::Type::OTTAVA_8VB);
      else if (cmd == "delete-measures")
            cmdDeleteSelectedMeasures();
      else if (cmd == "time-delete") {
            // TODO:
            // remove measures if stave-range is 0-nstaves()
            cmdDeleteSelectedMeasures();
            }
      else if (cmd == "pitch-up-octave") {
            if (el && (el->type() == Element::Type::ARTICULATION || el->isText()))
                  el->undoChangeProperty(P_ID::USER_OFF, el->userOff() + QPointF(0.0, -MScore::nudgeStep10 * el->spatium()));
            else
                  upDown(true, UpDownMode::OCTAVE);
            }
      else if (cmd == "pitch-down-octave") {
            if (el && (el->type() == Element::Type::ARTICULATION || el->isText()))
                  el->undoChangeProperty(P_ID::USER_OFF, el->userOff() + QPointF(0.0, MScore::nudgeStep10 * el->spatium()));
            else
                  upDown(false, UpDownMode::OCTAVE);
            }
      else if (cmd == "note-longa"   || cmd == "note-longa-TAB")
            padToggle(Pad::NOTE00);
      else if (cmd == "note-breve"   || cmd == "note-breve-TAB")
            padToggle(Pad::NOTE0);
      else if (cmd == "pad-note-1"   || cmd == "pad-note-1-TAB")
            padToggle(Pad::NOTE1);
      else if (cmd == "pad-note-2"   || cmd == "pad-note-2-TAB")
            padToggle(Pad::NOTE2);
      else if (cmd == "pad-note-4"   || cmd == "pad-note-4-TAB")
            padToggle(Pad::NOTE4);
      else if (cmd == "pad-note-8"   || cmd == "pad-note-8-TAB")
            padToggle(Pad::NOTE8);
      else if (cmd == "pad-note-16"  || cmd == "pad-note-16-TAB")
            padToggle(Pad::NOTE16);
      else if (cmd == "pad-note-32"  || cmd == "pad-note-32-TAB")
            padToggle(Pad::NOTE32);
      else if (cmd == "pad-note-64"  || cmd == "pad-note-64-TAB")
            padToggle(Pad::NOTE64);
      else if (cmd == "pad-note-128" || cmd == "pad-note-128-TAB")
            padToggle(Pad::NOTE128);
      else if (cmd == "pad-note-increase-TAB") {
            switch (_is.duration().type() ) {
// cycle back from longest to shortest?
//                  case TDuration::V_LONG:
//                        padToggle(Pad::NOTE128);
//                        break;
                  case TDuration::DurationType::V_BREVE:
                        padToggle(Pad::NOTE00);
                        break;
                  case TDuration::DurationType::V_WHOLE:
                        padToggle(Pad::NOTE0);
                        break;
                  case TDuration::DurationType::V_HALF:
                        padToggle(Pad::NOTE1);
                        break;
                  case TDuration::DurationType::V_QUARTER:
                        padToggle(Pad::NOTE2);
                        break;
                  case TDuration::DurationType::V_EIGHTH:
                        padToggle(Pad::NOTE4);
                        break;
                  case TDuration::DurationType::V_16TH:
                        padToggle(Pad::NOTE8);
                        break;
                  case TDuration::DurationType::V_32ND:
                        padToggle(Pad::NOTE16);
                        break;
                  case TDuration::DurationType::V_64TH:
                        padToggle(Pad::NOTE32);
                        break;
                  case TDuration::DurationType::V_128TH:
                        padToggle(Pad::NOTE64);
                        break;
                  default:
                        break;
                  }
            }
      else if (cmd == "pad-note-decrease-TAB") {
            switch (_is.duration().type() ) {
                  case TDuration::DurationType::V_LONG:
                        padToggle(Pad::NOTE0);
                        break;
                  case TDuration::DurationType::V_BREVE:
                        padToggle(Pad::NOTE1);
                        break;
                  case TDuration::DurationType::V_WHOLE:
                        padToggle(Pad::NOTE2);
                        break;
                  case TDuration::DurationType::V_HALF:
                        padToggle(Pad::NOTE4);
                        break;
                  case TDuration::DurationType::V_QUARTER:
                        padToggle(Pad::NOTE8);
                        break;
                  case TDuration::DurationType::V_EIGHTH:
                        padToggle(Pad::NOTE16);
                        break;
                  case TDuration::DurationType::V_16TH:
                        padToggle(Pad::NOTE32);
                        break;
                  case TDuration::DurationType::V_32ND:
                        padToggle(Pad::NOTE64);
                        break;
                  case TDuration::DurationType::V_64TH:
                        padToggle(Pad::NOTE128);
                        break;
// cycle back from shortest to longest?
//                  case TDuration::DurationType::V_128TH:
//                        padToggle(Pad::NOTE00);
//                        break;
                  default:
                        break;
                  }
            }
      else if (cmd == "pad-rest")
            padToggle(Pad::REST);
      else if (cmd == "pad-dot")
            padToggle(Pad::DOT);
      else if (cmd == "pad-dotdot")
            padToggle(Pad::DOTDOT);
      else if (cmd == "beam-start")
            cmdSetBeamMode(Beam::Mode::BEGIN);
      else if (cmd == "beam-mid")
            cmdSetBeamMode(Beam::Mode::MID);
      else if (cmd == "no-beam")
            cmdSetBeamMode(Beam::Mode::NONE);
      else if (cmd == "beam-32")
            cmdSetBeamMode(Beam::Mode::BEGIN32);
      else if (cmd == "sharp2")
            changeAccidental(AccidentalType::SHARP2);
      else if (cmd == "sharp")
            changeAccidental(AccidentalType::SHARP);
      else if (cmd == "nat")
            changeAccidental(AccidentalType::NATURAL);
      else if (cmd == "flat")
            changeAccidental(AccidentalType::FLAT);
      else if (cmd == "flat2")
            changeAccidental(AccidentalType::FLAT2);
      else if (cmd == "repitch")
            _is.setRepitchMode(a->isChecked());
      else if (cmd == "flip")
            cmdFlip();
      else if (cmd == "stretch+")
            cmdAddStretch(0.1);
      else if (cmd == "stretch-")
            cmdAddStretch(-0.1);
      else if (cmd == "pitch-spell")
            spell();
      else if (cmd == "select-all")
            cmdSelectAll();
      else if (cmd == "select-section")
            cmdSelectSection();
      else if (cmd == "concert-pitch") {
            if (styleB(StyleIdx::concertPitch) != a->isChecked())
                  cmdConcertPitchChanged(a->isChecked(), true);
            }
      else if (cmd == "reset-beammode")
            cmdResetBeamMode();
      else if (cmd == "clef-violin")
            cmdInsertClef(ClefType::G);
      else if (cmd == "clef-bass")
            cmdInsertClef(ClefType::F);
      else if (cmd == "voice-x12")
            cmdExchangeVoice(0, 1);
      else if (cmd == "voice-x13")
            cmdExchangeVoice(0, 2);
      else if (cmd == "voice-x14")
            cmdExchangeVoice(0, 3);
      else if (cmd == "voice-x23")
            cmdExchangeVoice(1, 2);
      else if (cmd == "voice-x24")
            cmdExchangeVoice(1, 3);
      else if (cmd == "voice-x34")
            cmdExchangeVoice(2, 3);
      else if (cmd == "system-break" || cmd == "page-break" || cmd == "section-break") {
            LayoutBreak::Type type;
            if (cmd == "system-break")
                  type = LayoutBreak::Type::LINE;
            else if (cmd == "page-break")
                  type = LayoutBreak::Type::PAGE;
            else
                  type = LayoutBreak::Type::SECTION;

            if (el && el->type() == Element::Type::BAR_LINE && el->parent()->type() == Element::Type::SEGMENT) {
                  Measure* measure = static_cast<Measure*>(el->parent()->parent());
                  if (measure->isMMRest()) {
                        // if measure is mm rest, then propagate to last original measure
                        measure = measure->nextMeasure();
                        if (measure)
                              measure = measure->prevMeasure();
                        }
                  if (measure)
                        measure->undoSetBreak(!measure->lineBreak(), type);
                  }
            }
      else if (cmd == "reset-stretch")
            resetUserStretch();
      else if (cmd == "mirror-note")
            cmdMirrorNoteHead();
      else if (cmd == "double-duration")
            cmdDoubleDuration();
      else if (cmd == "half-duration")
            cmdHalfDuration();
      else if (cmd == "") {               //Midi note received only?
            if (!noteEntryMode())
                  setLayoutAll(false);
            }
      else if (cmd == "add-audio")
            addAudioTrack();
      else if (cmd == "transpose-up")
            transposeSemitone(1);
      else if (cmd == "transpose-down")
            transposeSemitone(-1);
      else if (cmd == "toggle-mmrest") {
            bool val = !styleB(StyleIdx::createMultiMeasureRests);
            deselectAll();
            undo(new ChangeStyleVal(this, StyleIdx::createMultiMeasureRests, val));
            }
      else if (cmd == "add-brackets")
            cmdAddBracket();
      else if (cmd == "acciaccatura")
            cmdAddGrace(NoteType::ACCIACCATURA, MScore::division / 2);
      else if (cmd == "appoggiatura")
            cmdAddGrace(NoteType::APPOGGIATURA, MScore::division / 2);
      else if (cmd == "grace4")
            cmdAddGrace(NoteType::GRACE4, MScore::division);
      else if (cmd == "grace16")
            cmdAddGrace(NoteType::GRACE16, MScore::division / 4);
      else if (cmd == "grace32")
            cmdAddGrace(NoteType::GRACE32, MScore::division / 8);
      else if (cmd == "grace8after")
            cmdAddGrace(NoteType::GRACE8_AFTER, MScore::division / 2);
      else if (cmd == "grace16after")
            cmdAddGrace(NoteType::GRACE16_AFTER, MScore::division / 4);
      else if (cmd == "grace32after")
            cmdAddGrace(NoteType::GRACE32_AFTER, MScore::division / 8);
      else if (cmd == "explode")
            cmdExplode();
      else if (cmd == "implode")
            cmdImplode();
      else if (cmd == "slash-fill")
            cmdSlashFill();
      else if (cmd == "slash-rhythm")
            cmdSlashRhythm();
      else if (cmd == "resequence-rehearsal-marks")
            cmdResequenceRehearsalMarks();
      else
            qDebug("unknown cmd <%s>", qPrintable(cmd));
      }

//---------------------------------------------------------
//   cmdInsertClef
//---------------------------------------------------------

void Score::cmdInsertClef(ClefType type)
      {
      if (!noteEntryMode())
            return;
      undoChangeClef(staff(inputTrack()/VOICES), inputState().segment(), type);
      }

//---------------------------------------------------------
//   cmdInsertClef
//    insert clef before cr
//---------------------------------------------------------

void Score::cmdInsertClef(Clef* clef, ChordRest* cr)
      {
      Clef* gclef = 0;
      for (ScoreElement* e : cr->linkList()) {
            ChordRest* cr = static_cast<ChordRest*>(e);
            Score* score  = cr->score();

            //
            // create a clef segment before cr if needed
            //
            Segment* s  = cr->segment();
            Segment* cs = s->prev();
            int tick    = s->tick();
            bool createSegment = true;
#if 1
            // re-use a preceding clef segment containing no clef or a non-generated one,
            // but still allow addition of a "mid-measure" change even at the start of a measure/system
            // this is useful for cues, for example
            if (cs && cs->segmentType() == Segment::Type::Clef) {
                  Element* e = cs->element(cr->staffIdx() * VOICES);
                  if (!e || !e->generated())
                        createSegment = false;
                  }
#else
            // automatically convert a clef added on first chordrest of measure
            // into a "regular" clef change at end of previous bar
            // this defeats the ability to have a "mid-measure" clef change at the start of a bar for cues
            Measure* m = s->measure();
            if (s == m->first(Segment::Type::ChordRest)) {
                  if (m->prevMeasure())
                        m = m->prevMeasure();
                  cs = m->undoGetSegment(Segment::Type::Clef, tick);
                  createSegment = false;
                  }
#endif
            if (createSegment) {
                  cs = new Segment(cr->measure(), Segment::Type::Clef, tick);
                  cs->setNext(s);
                  score->undo(new AddElement(cs));
                  }
            Clef* c = static_cast<Clef*>(gclef ? gclef->linkedClone() : clef->clone());
            gclef = c;
            c->setParent(cs);
            c->setScore(score);
            c->setTrack(cr->staffIdx() * VOICES);
            if (cs->element(c->track()))
                  score->undo(new RemoveElement(cs->element(c->track())));
            score->undo(new AddElement(c));
            }
      delete clef;
      }

//---------------------------------------------------------
//   cmdAddGrace
///   adds grace note of specified type to selected notes
//---------------------------------------------------------

void Score::cmdAddGrace (NoteType graceType, int duration) {
      startCmd();
      for (Element* e : selection().elements()) {
            if (e->type() == Element::Type::NOTE) {
                  Note* n = static_cast<Note*>(e);
                  setGraceNote(n->chord(), n->pitch(), graceType, duration);
                  }
            }
      endCmd();
      }

//---------------------------------------------------------
//   cmdExplode
///   explodes contents of top selected staff into subsequent staves
//---------------------------------------------------------

void Score::cmdExplode()
      {
      if (!selection().isRange())
            return;

      int srcStaff  = selection().staffStart();
      int lastStaff = selection().staffEnd();
      int srcTrack  = srcStaff * VOICES;

      // reset selection to top staff only
      // force complete measures
      Segment* startSegment = selection().startSegment();
      Segment* endSegment = selection().endSegment();
      Measure* startMeasure = startSegment->measure();
      Measure* endMeasure = endSegment ? endSegment->measure() : lastMeasure();
      deselectAll();
      select(startMeasure, SelectType::RANGE, srcStaff);
      select(endMeasure, SelectType::RANGE, srcStaff);
      startSegment = selection().startSegment();
      endSegment = selection().endSegment();

      if (srcStaff == lastStaff - 1) {
            // only one staff was selected up front - determine number of staves
            // loop through all chords looking for maximum number of notes
            int n = 0;
            for (Segment* s = startSegment; s && s != endSegment; s = s->next1()) {
                  Element* e = s->element(srcTrack);
                  if (e && e->type() == Element::Type::CHORD) {
                        Chord* c = static_cast<Chord*>(e);
                        n = qMax(n, c->notes().size());
                        }
                  }
            lastStaff = qMin(nstaves(), srcStaff + n);
            }

      // make our own copy of selection, since pasting modifies actual selection
      Selection srcSelection(selection());

      // copy to all destination staves
      Segment* firstCRSegment = startMeasure->tick2segment(startMeasure->tick());
      for (int i = 1; srcStaff + i < lastStaff; ++i) {
            int track = (srcStaff + i) * VOICES;
            ChordRest* cr = static_cast<ChordRest*>(firstCRSegment->element(track));
            if (cr) {
                  XmlReader e(srcSelection.mimeData());
                  e.setPasteMode(true);
                  if (!pasteStaff(e, cr->segment(), cr->staffIdx()))
                        qDebug("explode: paste failed");
                  }
            }

      // loop through each staff removing all but one note from each chord
      for (int i = 0; srcStaff + i < lastStaff; ++i) {
            int track = (srcStaff + i) * VOICES;
            for (Segment* s = startSegment; s && s != endSegment; s = s->next1()) {
                  Element* e = s->element(track);
                  if (e && e->type() == Element::Type::CHORD) {
                        Chord* c = static_cast<Chord*>(e);
                        QList<Note*> notes = c->notes();
                        int nnotes = notes.size();
                        // keep note "i" from top, which is backwards from nnotes - 1
                        // reuse notes if there are more instruments than notes
                        int stavesPerNote = qMax((lastStaff - srcStaff) / nnotes, 1);
                        int keepIndex = qMax(nnotes - 1 - (i / stavesPerNote), 0);
                        Note* keepNote = c->notes()[keepIndex];
                        foreach (Note* n, notes) {
                              if (n != keepNote)
                                    undoRemoveElement(n);
                              }
                        }
                  }
            }

      // select exploded region
      deselectAll();
      select(startMeasure, SelectType::RANGE, srcStaff);
      select(endMeasure, SelectType::RANGE, lastStaff - 1);

      setLayoutAll(true);
      }

//---------------------------------------------------------
//   cmdImplode
///   implodes contents of selected staves into top staff
///   for single staff, merge voices
//---------------------------------------------------------

void Score::cmdImplode()
      {
      if (!selection().isRange())
            return;

      int dstStaff = selection().staffStart();
      int endStaff = selection().staffEnd();
      int startTrack = dstStaff * VOICES;
      int endTrack;
      int trackInc;
      // if single staff selected, combine voices
      // otherwise combine staves
      if (dstStaff == endStaff - 1) {
            endTrack = startTrack + VOICES;
            trackInc = 1;
            }
      else {
            endTrack = endStaff * VOICES;
            trackInc = VOICES;
            }

      Segment* startSegment = selection().startSegment();
      Segment* endSegment = selection().endSegment();
      Measure* startMeasure = startSegment->measure();
      Measure* endMeasure = endSegment ? endSegment->measure() : lastMeasure();

      // loop through segments adding notes to chord on top staff
      int dstTrack = dstStaff * VOICES;
      for (Segment* s = startSegment; s && s != endSegment; s = s->next1()) {
            if (s->segmentType() != Segment::Type::ChordRest)
                  continue;
            Element* dst = s->element(dstTrack);
            if (dst && dst->type() == Element::Type::CHORD) {
                  Chord* dstChord = static_cast<Chord*>(dst);
                  // see if we are tying in to this chord
                  Chord* tied = 0;
                  foreach (Note* n, dstChord->notes()) {
                        if (n->tieBack()) {
                              tied = n->tieBack()->startNote()->chord();
                              break;
                              }
                        }
                  // loop through each subsequent staff (or track within staff)
                  // looking for notes to add
                  for (int srcTrack = startTrack + trackInc; srcTrack < endTrack; srcTrack += trackInc) {
                        Element* src = s->element(srcTrack);
                        if (src && src->type() == Element::Type::CHORD) {
                              Chord* srcChord = static_cast<Chord*>(src);
                              // when combining voices, skip if not same duration
                              if ((trackInc == 1) && (srcChord->duration() != dstChord->duration()))
                                    continue;
                              // add notes
                              foreach (Note* n, srcChord->notes()) {
                                    NoteVal nv(n->pitch());
                                    nv.tpc1 = n->tpc1();
                                    // skip duplicates
                                    if (dstChord->findNote(nv.pitch))
                                          continue;
                                    Note* nn = addNote(dstChord, nv);
                                    // add tie to this note if original chord was tied
                                    if (tied) {
                                          // find note to tie to
                                          foreach (Note *tn, tied->notes()) {
                                                if (nn->pitch() == tn->pitch() && nn->tpc() == tn->tpc() && !tn->tieFor()) {
                                                      // found note to tie
                                                      Tie* tie = new Tie(this);
                                                      tie->setStartNote(tn);
                                                      tie->setEndNote(nn);
                                                      tie->setTrack(tn->track());
                                                      undoAddElement(tie);
                                                      }
                                                }
                                          }
                                    }
                              }
                        // delete chordrest from source track if possible
                        if (src && src->voice())
                              undoRemoveElement(src);
                        }
                  }
            else if (dst && trackInc == 1) {
                  // destination track has something, but it isn't a chord
                  // remove everything from other voices if in "voice mode"
                  for (int i = 1; i < VOICES; ++i) {
                        Element* e = s->element(dstTrack + i);
                        if (e)
                              undoRemoveElement(e);
                        }
                  }
            }

      // select destination staff only
      deselectAll();
      select(startMeasure, SelectType::RANGE, dstStaff);
      select(endMeasure, SelectType::RANGE, dstStaff);

      setLayoutAll(true);
      }

//---------------------------------------------------------
//   cmdSlashFill
///   fills selected region with slashes
//---------------------------------------------------------

void Score::cmdSlashFill()
      {
      int startStaff = selection().staffStart();
      int endStaff = selection().staffEnd();
      Segment* startSegment = selection().startSegment();
      if (!startSegment) // empty score?
            return;

      Segment* endSegment = selection().endSegment();
      int endTick = endSegment ? endSegment->tick() : lastSegment()->tick() + 1;
      Chord* firstSlash = 0;
      Chord* lastSlash = 0;

      // loop through staves in selection
      for (int staffIdx = startStaff; staffIdx < endStaff; ++staffIdx) {
            int track = staffIdx * VOICES;
            int voice = -1;
            // loop through segments adding slashes on each beat
            for (Segment* s = startSegment; s && s->tick() < endTick; s = s->next1()) {
                  if (s->segmentType() != Segment::Type::ChordRest)
                        continue;
                  // determine beat type based on time signature
                  int d = s->measure()->timesig().denominator();
                  int n = (d > 4 && s->measure()->timesig().numerator() % 3 == 0) ? 3 : 1;
                  Fraction f(n, d);
                  // skip over any leading segments before next (first) beat
                  if (s->rtick() % f.ticks())
                        continue;
                  // determine voice to use - first available voice for this measure / staff
                  if (voice == -1 || s->rtick() == 0) {
                        bool needGap[VOICES];
                        for (voice = 0; voice < VOICES; ++voice) {
                              needGap[voice] = false;
                              ChordRest* cr = static_cast<ChordRest*>(s->element(track + voice));
                              // no chordrest == treat as ordinary rest for purpose of determining availbility of voice
                              // but also, we will need to make a gap for this voice if we do end up choosing it
                              if (!cr)
                                    needGap[voice] = true;
                              // chord == keep looking for an available voice
                              else if (cr->type() == Element::Type::CHORD)
                                    continue;
                              // full measure rest == OK to use voice
                              else if (cr->durationType() == TDuration::DurationType::V_MEASURE)
                                    break;
                              // no chordrest or ordinary rest == OK to use voice
                              // if there are nothing but rests for duration of measure / selection
                              bool ok = true;
                              for (Segment* ns = s->next(Segment::Type::ChordRest); ns && ns != endSegment; ns = ns->next(Segment::Type::ChordRest)) {
                                    ChordRest* ncr = static_cast<ChordRest*>(ns->element(track + voice));
                                    if (ncr && ncr->type() == Element::Type::CHORD) {
                                          ok = false;
                                          break;
                                          }
                                    }
                              if (ok)
                                    break;
                              }
                        // no available voices, just use voice 0
                        if (voice == VOICES)
                              voice = 0;
                        // no cr was found in segment for this voice, so make gap
                        if (needGap[voice])
                              makeGapVoice(s, track + voice, f, s->tick());
                        }
                  // construct note
                  int line = 0;
                  bool error = false;
                  NoteVal nv;
                  if (staff(staffIdx)->staffType()->group() == StaffGroup::TAB)
                        line = staff(staffIdx)->lines() / 2;
                  else
                        line = staff(staffIdx)->middleLine();     // staff(staffIdx)->lines() - 1;
                  if (staff(staffIdx)->staffType()->group() == StaffGroup::PERCUSSION) {
                        nv.pitch = 0;
                        nv.headGroup = NoteHead::Group::HEAD_SLASH;
                        }
                  else {
                        Position p;
                        p.segment = s;
                        p.staffIdx = staffIdx;
                        p.line = line;
                        p.fret = FRET_NONE;
                        _is.setRest(false);     // needed for tab
                        nv = noteValForPosition(p, error);
                        }
                  if (error)
                        continue;
                  // insert & turn into slash
                  s = setNoteRest(s, track + voice, nv, f);
                  Chord* c = static_cast<Chord*>(s->element(track + voice));
                  if (c->links()) {
                        for (ScoreElement* e : *c->links()) {
                              Chord* lc = static_cast<Chord*>(e);
                              lc->setSlash(true, true);
                              }
                        }
                  else
                        c->setSlash(true, true);
                  lastSlash = c;
                  if (!firstSlash)
                        firstSlash = c;
                  }
            }

      // re-select the slashes
      deselectAll();
      if (firstSlash && lastSlash) {
            select(firstSlash, SelectType::RANGE);
            select(lastSlash, SelectType::RANGE);
            }
      setLayoutAll(true);
      }

//---------------------------------------------------------
//   cmdSlashRhythm
///   converts rhythms in selected region to slashes
//---------------------------------------------------------

void Score::cmdSlashRhythm()
      {
      QList<Chord*> chords;
      // loop through all notes in selection
      foreach (Element* e, selection().elements()) {
            if (e->voice() >= 2 && e->type() == Element::Type::REST) {
                  Rest* r = static_cast<Rest*>(e);
                  if (r->links()) {
                        for (ScoreElement* e : *r->links()) {
                              Rest* lr = static_cast<Rest*>(e);
                              lr->setAccent(!lr->accent());
                              }
                        }
                  else
                        r->setAccent(!r->accent());
                  continue;
                  }
            else if (e->type() == Element::Type::NOTE) {
                  Note* n = static_cast<Note*>(e);
                  if (n->noteType() != NoteType::NORMAL)
                        continue;
                  Chord* c = n->chord();
                  // check for duplicates (chords with multiple notes)
                  if (chords.contains(c))
                        continue;
                  chords.append(c);
                  // toggle slash setting
                  if (c->links()) {
                        for (ScoreElement* e : *c->links()) {
                              Chord* lc = static_cast<Chord*>(e);
                              lc->setSlash(!lc->slash(), false);
                              }
                        }
                  else
                        c->setSlash(!c->slash(), false);
                  }
            }
      setLayoutAll(true);
      }

//---------------------------------------------------------
//   cmdResequenceRehearsalMarks
///   resequences rehearsal marks within a range selection
///   or, if nothing is selected, the entire score
//---------------------------------------------------------

void Score::cmdResequenceRehearsalMarks()
      {
      bool noSelection = !selection().isRange();

      if (noSelection)
            cmdSelectAll();
      else if (!selection().isRange())
            return;

      RehearsalMark* last = 0;
      for (Segment* s = selection().startSegment(); s && s != selection().endSegment(); s = s->next1()) {
            for (Element* e : s->annotations()) {
                  if (e->type() == Element::Type::REHEARSAL_MARK) {
                        RehearsalMark* rm = static_cast<RehearsalMark*>(e);
                        if (last) {
                              QString rmText = nextRehearsalMarkText(last, rm);
                              for (ScoreElement* le : rm->linkList())
                                    le->undoChangeProperty(P_ID::TEXT, rmText);
                              }
                        last = rm;
                        }
                  }
            }

      if (noSelection)
            deselectAll();
      }

//---------------------------------------------------------
//   addRemoveBreaks
//---------------------------------------------------------

void Score::addRemoveBreaks(int interval, bool lock)
      {
      Segment* startSegment = selection().startSegment();
      if (!startSegment) // empty score?
            return;
      Segment* endSegment   = selection().endSegment();
      Measure* startMeasure = startSegment->measure();
      Measure* endMeasure   = endSegment ? endSegment->measure() : lastMeasureMM();
      Measure* lastMeasure  = lastMeasureMM();

      // loop through measures in selection
      // count mmrests as a single measure
      int count = 0;
      for (Measure* mm = startMeasure; mm; mm = mm->nextMeasureMM()) {

            // even though we are counting mmrests as a single measure,
            // we need to find last real measure within mmrest for the actual break
            Measure* m = mm->isMMRest() ? mm->mmRestLast() : mm;

            if (lock) {
                  // skip last measure of score
                  if (mm == lastMeasure)
                        break;
                  // skip if it already has a break
                  if (m->lineBreak() || m->pageBreak())
                        continue;
                  // add break if last measure of system
                  if (mm->system() && mm->system()->lastMeasure() == mm)
                        m->undoSetLineBreak(true);
                  }

            else {
                  if (interval == 0) {
                        // remove line break if present
                        if (m->lineBreak())
                              m->undoSetLineBreak(false);
                        }
                  else {
                        if (++count == interval) {
                              // skip last measure of score
                              if (mm == lastMeasure)
                                    break;
                              // found place for break; add if not already one present
                              if (!(m->lineBreak() || m->pageBreak()))
                                    m->undoSetLineBreak(true);
                              // reset count
                              count = 0;
                              }
                        else if (m->lineBreak()) {
                              // remove line break if present in wrong place
                              m->undoSetLineBreak(false);
                              }
                        }
                  }

            if (mm == endMeasure)
                  break;
            }

      }

}<|MERGE_RESOLUTION|>--- conflicted
+++ resolved
@@ -290,7 +290,6 @@
       else
             tick2 = endSegment->tick();
       spanner->setTick2(tick2);
-<<<<<<< HEAD
       if (spanner->type() == Element::Type::TEXTLINE
           || spanner->type() == Element::Type::NOTELINE
           || spanner->type() == Element::Type::OTTAVA
@@ -323,8 +322,6 @@
                         t->textStyle().restyle(MScore::baseStyle()->textStyle(st), textStyle(st));
                   }
             }
-      undoAddElement(spanner);
-=======
       // original spanner may have been cloned from palette
       // this results in different behavior from drag & drop for ottava
       // we can simulate drag & drop by cloning the clone
@@ -332,7 +329,6 @@
       Spanner* nsp = static_cast<Spanner*>(spanner->clone());
       delete spanner;
       undoAddElement(nsp);
->>>>>>> c81b5bbd
       }
 
 //---------------------------------------------------------
