--- conflicted
+++ resolved
@@ -68,19 +68,11 @@
 //---------------------------------------------------------
 
 void Hook::draw(QPainter* painter) const
-<<<<<<< HEAD
-{
-=======
       {
->>>>>>> 81308f5e
       // hide if belonging to the second chord of a cross-measure pair
       if(chord() && chord()->crossMeasure() == CROSSMEASURE_SECOND)
             return;
       Symbol::draw(painter);
-<<<<<<< HEAD
-}
-=======
       }
 
-}
->>>>>>> 81308f5e
+}