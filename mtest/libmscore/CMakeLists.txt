--- conflicted
+++ resolved
@@ -18,14 +18,6 @@
 #      )
 subdirs(
       hairpin note compat link measure beam split join splitstaff
-<<<<<<< HEAD
-      timesig layout element midi dynamic copypaste tuplet
-      repeat concertpitch keysig
-      )
-
-# midi - does not work
-# plugins - postponed
-=======
       timesig layout element midi dynamic plugins copypaste tuplet
       repeat concertpitch keysig clef
       )
@@ -33,4 +25,3 @@
 # midi - does not work
 # link
 # layout
->>>>>>> 1f5b2451
