--- conflicted
+++ resolved
@@ -167,14 +167,9 @@
       sp->setMag(.8);
       sp->setGrid(42, 28);
       sp->setDrawGrid(true);
-<<<<<<< HEAD
-
-      const char* dynamics[] = { "ppp", "pp", "p", "mp", "mf", "f", "ff", "fff" };
-      for (const char* c : dynamics) {
-=======
+
       const char* array[8] = { "ppp", "pp", "p", "mp", "mf", "f", "ff", "fff" };
       for (const char* c : array) {
->>>>>>> c01d670b
             Dynamic* dynamic = new Dynamic(gscore);
             dynamic->setSubtype(c);
             sp->append(dynamic, dynamic->subtypeName());
