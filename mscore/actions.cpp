--- conflicted
+++ resolved
@@ -1736,11 +1736,7 @@
          QT_TRANSLATE_NOOP("action","Note entry: 8th rest")
          ),
       Shortcut(                     // mapped to undo in note entry mode
-<<<<<<< HEAD
-         STATE_NOTE_ENTRY,
-=======
-         STATE_NORMAL | STATE_NOTE_ENTRY,
->>>>>>> 0f63fc08
+         STATE_NORMAL | STATE_NOTE_ENTRY,
          A_CMD,
          "backspace",
          QT_TRANSLATE_NOOP("action","Backspace")
