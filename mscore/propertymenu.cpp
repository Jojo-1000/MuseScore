//=============================================================================
//  MuseScore
//  Music Composition & Notation
//  $Id:$
//
//  Copyright (C) 2011 Werner Schweer and others
//
//  This program is free software; you can redistribute it and/or modify
//  it under the terms of the GNU General Public License version 2
//  as published by the Free Software Foundation and appearing in
//  the file LICENSE.GPL
//=============================================================================

#include "scoreview.h"
#include "musescore.h"
#include "libmscore/undo.h"

#include "libmscore/score.h"
#include "libmscore/element.h"
#include "seq.h"
#include "libmscore/mscore.h"

#include "articulationprop.h"
#include "bendproperties.h"
#include "boxproperties.h"
#include "tupletproperties.h"
#include "voltaproperties.h"
#include "lineproperties.h"
#include "tremolobarprop.h"
#include "timesigproperties.h"
#include "textproperties.h"
#include "tempoproperties.h"
#include "dynamicprop.h"
#include "hairpinprop.h"
#include "sectionbreakprop.h"
#include "stafftextproperties.h"
#include "slurproperties.h"
#include "glissandoproperties.h"
#include "fretproperties.h"
#include "markerproperties.h"
#include "jumpproperties.h"
#include "selinstrument.h"
#include "chordedit.h"
#include "chordeditor.h"
#include "editstyle.h"
#include "editstaff.h"
#include "measureproperties.h"

#include "libmscore/staff.h"
#include "libmscore/segment.h"
#include "libmscore/bend.h"
#include "libmscore/box.h"
#include "libmscore/text.h"
#include "libmscore/articulation.h"
#include "libmscore/tuplet.h"
#include "libmscore/volta.h"
#include "libmscore/tremolobar.h"
#include "libmscore/timesig.h"
#include "libmscore/accidental.h"
#include "libmscore/clef.h"
#include "libmscore/dynamic.h"
#include "libmscore/tempotext.h"
#include "libmscore/keysig.h"
#include "libmscore/stafftext.h"
#include "libmscore/staffstate.h"
#include "libmscore/note.h"
#include "libmscore/layoutbreak.h"
#include "libmscore/image.h"
#include "libmscore/hairpin.h"
#include "libmscore/chord.h"
#include "libmscore/rest.h"
#include "libmscore/harmony.h"
#include "libmscore/glissando.h"
#include "libmscore/fret.h"
#include "libmscore/instrchange.h"
#include "libmscore/slur.h"
#include "libmscore/repeat.h"

//---------------------------------------------------------
//   genPropertyMenu1
//---------------------------------------------------------

void ScoreView::genPropertyMenu1(Element* e, QMenu* popup)
      {
      if (!e->generated() || e->type() == Element::BAR_LINE) {
#if 0
            if (e->type() != Element::LAYOUT_BREAK) {
                  if (e->visible())
                        popup->addAction(tr("Set Invisible"))->setData("invisible");
                  else
                        popup->addAction(tr("Set Visible"))->setData("invisible");
                  popup->addAction(tr("Color..."))->setData("color");
                  }
#endif
            if (e->flag(ELEMENT_HAS_TAG)) {
                  popup->addSeparator();

                  QMenu* menuLayer = new QMenu(tr("Layer"));
                  for (int i = 0; i < MAX_TAGS; ++i) {
                        QString tagName = score()->layerTags()[i];
                        if (!tagName.isEmpty()) {
                              QAction* a = menuLayer->addAction(tagName);
                              a->setData(QString("layer-%1").arg(i));
                              a->setCheckable(true);
                              a->setChecked(e->tag() & (1 << i));
                              }
                        }
                  popup->addMenu(menuLayer);
                  }
            }
      }

//---------------------------------------------------------
//   genPropertyMenuText
//---------------------------------------------------------

void ScoreView::genPropertyMenuText(Element* e, QMenu* popup)
      {
#if 0
      if (e->visible())
            popup->addAction(tr("Set Invisible"))->setData("invisible");
      else
            popup->addAction(tr("Set Visible"))->setData("invisible");
#endif
      if (e->flag(ELEMENT_HAS_TAG)) {
            popup->addSeparator();

            QMenu* menuLayer = new QMenu(tr("Layer"));
            for (int i = 0; i < MAX_TAGS; ++i) {
                  QString tagName = score()->layerTags()[i];
                  if (!tagName.isEmpty()) {
                        QAction* a = menuLayer->addAction(tagName);
                        a->setData(QString("layer-%1").arg(i));
                        a->setCheckable(true);
                        a->setChecked(e->tag() & (1 << i));
                        }
                  }
            popup->addMenu(menuLayer);
            }
      popup->addAction(tr("Text Properties..."))->setData("text-props");
      }

//---------------------------------------------------------
//   createElementPropertyMenu
//---------------------------------------------------------

void ScoreView::createElementPropertyMenu(Element* e, QMenu* popup)
      {
      if (e->type() == Element::BAR_LINE) {
            genPropertyMenu1(e, popup);
            }
      else if (e->type() == Element::ARTICULATION) {
            genPropertyMenu1(e, popup);
            popup->addAction(tr("Articulation Properties..."))->setData("a-props");
            }
      else if (e->type() == Element::BEAM) {
            popup->addAction(getAction("flip"));
            }
      else if (e->type() == Element::STEM) {
            popup->addAction(getAction("flip"));
            }
      else if (e->type() == Element::HOOK) {
            popup->addAction(getAction("flip"));
            }
      else if (e->type() == Element::BEND) {
            genPropertyMenu1(e, popup);
            popup->addAction(tr("Bend Properties..."))->setData("b-props");
            }
      else if (e->type() == Element::TREMOLOBAR) {
            genPropertyMenu1(e, popup);
            popup->addAction(tr("TremoloBar Properties..."))->setData("tr-props");
            }
      else if (e->type() == Element::HBOX) {
            QMenu* textMenu = popup->addMenu(tr("Add"));
            textMenu->addAction(getAction("frame-text"));
            textMenu->addAction(getAction("picture"));
            popup->addAction(tr("Frame Properties..."))->setData("f-props");
            }
      else if (e->type() == Element::VBOX) {
            QMenu* textMenu = popup->addMenu(tr("Add"));
            textMenu->addAction(getAction("frame-text"));
            textMenu->addAction(getAction("title-text"));
            textMenu->addAction(getAction("subtitle-text"));
            textMenu->addAction(getAction("composer-text"));
            textMenu->addAction(getAction("poet-text"));
            textMenu->addAction(getAction("insert-hbox"));
            textMenu->addAction(getAction("picture"));
            popup->addAction(tr("Frame Properties..."))->setData("f-props");
            }
      else if (e->type() == Element::TBOX) {
            popup->addAction(tr("Frame Properties..."))->setData("f-props");
            }
      else if (e->type() == Element::TUPLET) {
            genPropertyMenu1(e, popup);
            popup->addAction(tr("Tuplet Properties..."))->setData("tuplet-props");
            }
      else if (e->type() == Element::VOLTA_SEGMENT) {
            genPropertyMenu1(e, popup);
            popup->addAction(tr("Volta Properties..."))->setData("v-props");
            }
      else if (e->type() == Element::TIMESIG) {
            genPropertyMenu1(e, popup);
            TimeSig* ts = static_cast<TimeSig*>(e);
            int _track = ts->track();
            // if the time sig. is not generated (= not courtesy) and is in track 0
            // add the specific menu item
            QAction* a;
            if (!ts->generated() && !_track) {
                  a = popup->addAction(ts->showCourtesySig()
                     ? QT_TRANSLATE_NOOP("TimeSig", "Hide Courtesy Time Signature")
                     : QT_TRANSLATE_NOOP("TimeSig", "Show Courtesy Time Signature") );
                  a->setData("ts-courtesy");
                  }
            popup->addSeparator();
            popup->addAction(tr("Time Signature Properties..."))->setData("ts-props");
            }
      else if (e->type() == Element::ACCIDENTAL) {
            Accidental* acc = static_cast<Accidental*>(e);
            genPropertyMenu1(e, popup);
            QAction* a = popup->addAction(QT_TRANSLATE_NOOP("Properties", "small"));
            a->setCheckable(true);
            a->setChecked(acc->small());
            a->setData("smallAcc");
            }
      else if (e->type() == Element::CLEF) {
            genPropertyMenu1(e, popup);
            // if the clef is not generated (= not courtesy) add the specific menu item
            if (!e->generated()) {
                  QAction* a = popup->addAction(static_cast<Clef*>(e)->showCourtesy()
                     ? QT_TRANSLATE_NOOP("Clef", "Hide courtesy clef")
                     : QT_TRANSLATE_NOOP("Clef", "Show courtesy clef") );
                        a->setData("clef-courtesy");
                  }
            }
      else if (e->type() == Element::DYNAMIC) {
            popup->addSeparator();
            if (e->visible())
                  popup->addAction(tr("Set Invisible"))->setData("invisible");
            else
                  popup->addAction(tr("Set Visible"))->setData("invisible");
            popup->addAction(tr("MIDI Properties..."))->setData("d-dynamics");
            popup->addAction(tr("Text Properties..."))->setData("d-props");
            }
      else if (e->type() == Element::TEXTLINE_SEGMENT || e->type() == Element::OTTAVA_SEGMENT) {
            if (e->visible())
                  popup->addAction(tr("Set Invisible"))->setData("invisible");
            else
                  popup->addAction(tr("Set Visible"))->setData("invisible");
            popup->addAction(tr("Line Properties..."))->setData("l-props");
            }
      else if (e->type() == Element::STAFF_TEXT) {
            genPropertyMenuText(e, popup);
            popup->addAction(tr("Staff Text Properties..."))->setData("st-props");
            }
      else if (e->type() == Element::TEXT || e->type() == Element::FINGERING || e->type() == Element::LYRICS) {
            genPropertyMenuText(e, popup);
            }
      else if (e->type() == Element::TEMPO_TEXT) {
            genPropertyMenu1(e, popup);
            popup->addAction(tr("Tempo Properties..."))->setData("tempo-props");
            popup->addAction(tr("Text Properties..."))->setData("text-props");
            }
      else if (e->type() == Element::KEYSIG) {
            genPropertyMenu1(e, popup);
            KeySig* ks = static_cast<KeySig*>(e);
            if (!e->generated()) {
                  QAction* a = popup->addAction(ks->showCourtesy()
                     ? QT_TRANSLATE_NOOP("KeySig", "Hide Courtesy Key Signature")
                     : QT_TRANSLATE_NOOP("KeySig", "Show Courtesy Key Signature") );
                  a->setData("key-courtesy");
                  a = popup->addAction(ks->showNaturals()
                     ? QT_TRANSLATE_NOOP("KeySig", "Hide Naturals")
                     : QT_TRANSLATE_NOOP("KeySig", "Show Naturals") );
                  a->setData("key-naturals");
                  }
            }
      else if (e->type() == Element::STAFF_STATE && static_cast<StaffState*>(e)->subtype() == STAFF_STATE_INSTRUMENT) {
            popup->addAction(tr("Change Instrument Properties..."))->setData("ss-props");
            }
      else if (e->type() == Element::SLUR_SEGMENT) {
            genPropertyMenu1(e, popup);
            popup->addAction(tr("Edit Mode"))->setData("edit");
            popup->addAction(tr("Slur Properties..."))->setData("slur-props");
            }
      else if (e->type() == Element::REST) {
            Rest* rest = static_cast<Rest*>(e);
            genPropertyMenu1(e, popup);
            if (rest->tuplet()) {
                  popup->addSeparator();
                  QMenu* menuTuplet = popup->addMenu(tr("Tuplet..."));
                  menuTuplet->addAction(tr("Tuplet Properties..."))->setData("tuplet-props");
                  menuTuplet->addAction(tr("Delete Tuplet"))->setData("tupletDelete");
                  }
            }
      else if (e->type() == Element::NOTE) {
            Note* note = static_cast<Note*>(e);

            QAction* b = popup->actions()[0];
            QAction* a = popup->insertSeparator(b);
            a->setText(tr("Staff"));
            a = new QAction(tr("Staff Properties..."), 0);
            a->setData("staff-props");
            popup->insertAction(b, a);

            a = popup->insertSeparator(b);
            a->setText(tr("Measure"));
            a = new QAction(tr("Measure Properties..."), 0);
            a->setData("measure-props");
            popup->insertAction(b, a);

            genPropertyMenu1(e, popup);
            popup->addSeparator();

            popup->addAction(tr("Style..."))->setData("style");

            if (note->chord()->tuplet()) {
                  QMenu* menuTuplet = popup->addMenu(tr("Tuplet..."));
                  menuTuplet->addAction(tr("Tuplet Properties..."))->setData("tuplet-props");
                  menuTuplet->addAction(tr("Delete Tuplet"))->setData("tupletDelete");
                  }
            popup->addAction(tr("Chord Articulation..."))->setData("articulation");
            }
      else if (e->type() == Element::MARKER) {
            genPropertyMenu1(e, popup);
            popup->addAction(tr("Marker Properties..."))->setData("marker-props");
            }
      else if (e->type() == Element::JUMP) {
            genPropertyMenu1(e, popup);
            popup->addAction(tr("Jump Properties..."))->setData("jump-props");
            }
      else if (e->type() == Element::LAYOUT_BREAK && static_cast<LayoutBreak*>(e)->subtype() == LAYOUT_BREAK_SECTION) {
            popup->addAction(tr("Section Break Properties..."))->setData("break-props");
            }
      else if (e->type() == Element::INSTRUMENT_CHANGE) {
            genPropertyMenu1(e, popup);
            popup->addAction(tr("Change Instrument..."))->setData("ch-instr");
            }
      else if (e->type() == Element::FRET_DIAGRAM) {
            if (e->visible())
                  popup->addAction(tr("Set Invisible"))->setData("invisible");
            else
                  popup->addAction(tr("Set Visible"))->setData("invisible");
            popup->addAction(tr("Color..."))->setData("color");
            popup->addAction(tr("Fret Diagram Properties..."))->setData("fret-props");
            }
      else if (e->type() == Element::GLISSANDO) {
            genPropertyMenu1(e, popup);
            popup->addAction(tr("Glissando Properties..."))->setData("gliss-props");
            }
      else if (e->type() == Element::HAIRPIN_SEGMENT) {
            QAction* a = popup->addSeparator();
            a->setText(tr("Dynamics"));
            if (e->visible())
                  a = popup->addAction(tr("Set Invisible"));
            else
                  a = popup->addAction(tr("Set Visible"));
            a->setData("invisible");
            popup->addAction(tr("Hairpin Properties..."))->setData("hp-props");
            }
      else if (e->type() == Element::HARMONY) {
            genPropertyMenu1(e, popup);
            popup->addSeparator();
            popup->addAction(tr("Harmony Properties..."))->setData("ha-props");
            popup->addAction(tr("Text Properties..."))->setData("text-props");
            }
      else if (e->type() == Element::INSTRUMENT_NAME) {
            popup->addAction(tr("Staff Properties..."))->setData("staff-props");
            }
      else
            genPropertyMenu1(e, popup);
      }

//---------------------------------------------------------
//   elementPropertyAction
//---------------------------------------------------------

void ScoreView::elementPropertyAction(const QString& cmd, Element* e)
      {
      if (cmd == "a-props") {
            ArticulationProperties rp(static_cast<Articulation*>(e));
            rp.exec();
            }
      else if (cmd == "b-props") {
            Bend* bend = static_cast<Bend*>(e);
            BendProperties bp(bend, 0);
            if (bp.exec())
                  score()->undo(new ChangeBend(bend, bp.points()));
            }
      else if (cmd == "f-props") {
            BoxProperties vp(static_cast<Box*>(e), 0);
            vp.exec();
            }
      else if (cmd == "measure-props") {
            MeasureProperties vp(static_cast<Note*>(e)->chord()->segment()->measure());
            vp.exec();
            }
      else if (cmd == "frame-text") {
            Text* s = new Text(score());
//            s->setSubtype(TEXT_FRAME);
            s->setTextStyleType(TEXT_STYLE_FRAME);
            s->setParent(e);
            score()->undoAddElement(s);
            score()->select(s, SELECT_SINGLE, 0);
            startEdit(s);
            score()->setLayoutAll(true);
            }
      else if (cmd == "picture") {
            mscore->addImage(score(), static_cast<HBox*>(e));
            }
      else if (cmd == "frame-text") {
            Text* t = new Text(score());
            t->setTextStyleType(TEXT_STYLE_FRAME);
            t->setParent(e);
            score()->undoAddElement(t);
            score()->select(t, SELECT_SINGLE, 0);
            startEdit(t);
            }
      else if (cmd == "title-text") {
            Text* t = new Text(score());
            t->setTextStyleType(TEXT_STYLE_TITLE);
            t->setParent(e);
            score()->undoAddElement(t);
            score()->select(t, SELECT_SINGLE, 0);
            startEdit(t);
            }
      else if (cmd == "subtitle-text") {
            Text* t = new Text(score());
            t->setTextStyleType(TEXT_STYLE_SUBTITLE);
            t->setParent(e);
            score()->undoAddElement(t);
            score()->select(t, SELECT_SINGLE, 0);
            startEdit(t);
            }
      else if (cmd == "composer-text") {
            Text* t = new Text(score());
            t->setTextStyleType(TEXT_STYLE_COMPOSER);
            t->setParent(e);
            score()->undoAddElement(t);
            score()->select(t, SELECT_SINGLE, 0);
            startEdit(t);
            }
      else if (cmd == "poet-text") {
            Text* t = new Text(score());
            t->setTextStyleType(TEXT_STYLE_POET);
            t->setParent(e);
            score()->undoAddElement(t);
            score()->select(t, SELECT_SINGLE, 0);
            startEdit(t);
            }
      else if (cmd == "insert-hbox") {
            HBox* s = new HBox(score());
            double w = width() - s->leftMargin() * MScore::DPMM - s->rightMargin() * MScore::DPMM;
            s->setBoxWidth(Spatium(w / s->spatium()));
            s->setParent(e);
            score()->undoAddElement(s);
            score()->select(s, SELECT_SINGLE, 0);
            startEdit(s);
            }
      else if (cmd == "picture")
            mscore->addImage(score(), e);
      else if (cmd == "tuplet-props") {
            Tuplet* tuplet;
            QList<Element*> el;
            if (e->type() == Element::NOTE) {
                  tuplet = static_cast<Note*>(e)->chord()->tuplet();
                  el.append(tuplet);
                  }
            else if (e->isChordRest()) {
                  tuplet = static_cast<ChordRest*>(e)->tuplet();
                  el.append(tuplet);
                  }
            else {
                  tuplet = static_cast<Tuplet*>(e);
                  el.append(score()->selection().elements());      // apply to all selected tuplets
                  }
            TupletProperties vp(tuplet);
            if (vp.exec()) {
                  int bracketType = vp.bracketType();
                  int numberType  = vp.numberType();
                  foreach(Element* e, el) {
                        if (e->type() == Element::TUPLET) {
                              Tuplet* tuplet = static_cast<Tuplet*>(e);
                              if (bracketType != tuplet->bracketType())
                                    score()->undoChangeProperty(tuplet, P_BRACKET_TYPE, bracketType);
                              if (numberType != tuplet->numberType())
                                    score()->undoChangeProperty(tuplet, P_NUMBER_TYPE, numberType);
                              }
                        }
                  }
            }
      else if (cmd == "v-props") {
            VoltaSegment* vs = static_cast<VoltaSegment*>(e);
            VoltaProperties vp;
            vp.setText(vs->volta()->text());
            vp.setEndings(vs->volta()->endings());
            int rv = vp.exec();
            if (rv) {
                  QString txt  = vp.getText();
                  QList<int> l = vp.getEndings();
                  if (txt != vs->volta()->text())
                        score()->undoChangeVoltaText(vs->volta(), txt);
                  if (l != vs->volta()->endings())
                        score()->undoChangeVoltaEnding(vs->volta(), l);
                  }
            }
      else if (cmd == "l-props") {
            TextLineSegment* vs = static_cast<TextLineSegment*>(e);
            TextLine* nTl  = vs->textLine()->clone();
            LineProperties lp(nTl);
            if (lp.exec()) {
                  score()->undoChangeElement(vs->textLine(), nTl);
                  // force new text
                  foreach(SpannerSegment* l, nTl->spannerSegments())
                        static_cast<TextLineSegment*>(l)->clearText();
                  }
            else
                  delete nTl;
            }
      else if (cmd == "tr-props") {
            TremoloBar* tb = static_cast<TremoloBar*>(e);
            TremoloBarProperties bp(tb, 0);
            if (bp.exec())
                  score()->undo(new ChangeTremoloBar(tb, bp.points()));
            }
      if (cmd == "ts-courtesy") {
            TimeSig* ts = static_cast<TimeSig*>(e);
            score()->undo(new ChangeTimesig(static_cast<TimeSig*>(e), !ts->showCourtesySig(), ts->sig(),
                  ts->stretch(), ts->numeratorString(), ts->denominatorString(), ts->subtype()));
            }
      else if (cmd == "ts-props") {
            TimeSig* ts = static_cast<TimeSig*>(e);
            TimeSig r(*ts);
            TimeSigProperties vp(&r);
            int rv = vp.exec();
            if (rv) {
                  bool stretchChanged = r.stretch() != ts->stretch();
                  if (r.numeratorString() != ts->numeratorString()
                     || r.denominatorString() != ts->denominatorString()
                     || r.sig() != ts->sig()
                     || stretchChanged
                     || r.subtype() != ts->subtype()) {
                        score()->undo(new ChangeTimesig(ts, r.showCourtesySig(), r.sig(), r.stretch(),
                           r.numeratorString(), r.denominatorString(), r.subtype()));
                        if (stretchChanged)
                              score()->timesigStretchChanged(ts, ts->measure(), ts->staffIdx());
                        }
                  }
            }
      else if (cmd == "smallAcc")
            score()->undoChangeProperty(e, P_SMALL, !static_cast<Accidental*>(e)->small());
      else if (cmd == "smallNote")
            score()->undoChangeProperty(e, P_SMALL, !static_cast<Note*>(e)->small());
      else if (cmd == "clef-courtesy") {
            bool show = !static_cast<Clef*>(e)->showCourtesy();
            score()->undoChangeProperty(e, P_SHOW_COURTESY, show);
            }
      else if (cmd == "d-props") {
            Dynamic* dynamic = static_cast<Dynamic*>(e);
            Dynamic* nText = new Dynamic(*dynamic);
            TextProperties tp(nText, 0);
            int rv = tp.exec();
            if (rv)
                  score()->undoChangeElement(dynamic, nText);
            else
                  delete nText;
            }
      else if (cmd == "st-props") {
            StaffTextProperties rp(static_cast<StaffText*>(e));
            rp.exec();
            }
      else if (cmd == "d-dynamics") {
            Dynamic* dynamic = static_cast<Dynamic*>(e);
            int oldVelo    = dynamic->velocity();
            Element::DynamicRange ot = dynamic->dynRange();
            DynamicProperties dp(dynamic);
            int rv = dp.exec();
            if (rv) {
                  int newVelo    = dynamic->velocity();
                  Element::DynamicRange nt = dynamic->dynRange();
                  dynamic->setVelocity(oldVelo);
                  dynamic->setDynRange(ot);
                  if (newVelo != oldVelo)
                        score()->undoChangeProperty(dynamic, P_VELOCITY, newVelo);
                  if (nt != ot)
                        score()->undoChangeProperty(dynamic, P_DYNAMIC_RANGE, nt);
                  }
            }
      else if (cmd == "text-props") {
            Text* ot    = static_cast<Text*>(e);
            Text* nText = static_cast<Text*>(ot->clone());
            TextProperties tp(nText);
            int rv = tp.exec();
            if (rv) {
                  QList<Element*> sl = score()->selection().elements();
                  QList<Element*> selectedElements;
                  foreach(Element* e, sl) {
                        if (e->type() != ot->type())
                              continue;

                        Text* t  = static_cast<Text*>(e);
                        Text* tt = t->clone();

                        if (nText->styled() != ot->styled() || nText->styled()) {
                              if (nText->styled())
                                    tt->setTextStyleType(nText->textStyleType());
                              else
                                    tt->setUnstyled();
                              tt->setModified(true);
                              }

                        if (!nText->styled() && (nText->textStyle() != ot->textStyle())) {
                              tt->setTextStyle(nText->textStyle());
                              tt->styleChanged();
                              tt->setModified(true);
                              }

                        if (t->selected())
                              selectedElements.append(tt);
                        score()->undoChangeElement(t, tt);
                        }
                  score()->select(0, SELECT_SINGLE, 0);
                  foreach(Element* e, selectedElements)
                        score()->select(e, SELECT_ADD, 0);
                  }
            delete nText;
            }
      else if (cmd == "tempo-props") {
            TempoProperties rp(static_cast<TempoText*>(e));
            rp.exec();
            }
      else if (cmd == "key-courtesy") {
            KeySig* ks = static_cast<KeySig*>(e);
            score()->undo(new ChangeKeySig(ks, ks->keySigEvent(), !ks->showCourtesy(), ks->showNaturals()));
            }
      else if (cmd == "key-naturals") {
            KeySig* ks = static_cast<KeySig*>(e);
            score()->undo(new ChangeKeySig(ks, ks->keySigEvent(), ks->showCourtesy(), !ks->showNaturals()));
            }
      else if (cmd == "ss-props") {
            StaffState* ss = static_cast<StaffState*>(e);
            SelectInstrument si(ss->instrument(), 0);
            if (si.exec()) {
                  const InstrumentTemplate* it = si.instrTemplate();
                  if (it) {
                        // TODO: undo/redo
                        ss->setInstrument(Instrument::fromTemplate(it));
                        ss->staff()->part()->setInstrument(ss->instrument(), ss->segment()->tick());
                        score()->rebuildMidiMapping();
                        seq->initInstruments();
                        score()->setLayoutAll(true);
                        }
                  else
                        qDebug("no template selected?\n");
                  }
            }
      else if (cmd == "slur-props") {
            SlurSegment* ss = static_cast<SlurSegment*>(e);
            SlurProperties sp(0);
            sp.setLineType(ss->slurTie()->lineType());
            int rv = sp.exec();
            if (rv) {
                  int lt = sp.getLineType();
                  if (lt != ss->slurTie()->lineType()) {
                        score()->undoChangeProperty(ss->slurTie(), P_LINE_TYPE, lt);
                        }
                  }
            }
      else if (cmd == "tupletDelete") {
            foreach(Element* e, score()->selection().elements()) {
                  if (e->type() == Element::REST) {
                        Rest* r = static_cast<Rest*>(e);
                        if (r->tuplet())
                              score()->cmdDeleteTuplet(r->tuplet(), true);
                        }
                  }
            }
      else if (cmd == "articulation") {
            Note* note = static_cast<Note*>(e);
<<<<<<< HEAD
            ChordEditor ce(note);
=======
            ChordEditor ce(note->chord());
>>>>>>> 42bf99a0
            mscore->disableCommands(true);
            ce.exec();
            mscore->disableCommands(false);
            }
      else if (cmd == "style") {
            EditStyle es(e->score(), 0);
            es.setPage(EditStyle::PAGE_NOTE);
            es.exec();
            }
      else if (cmd == "marker-props") {
            MarkerProperties rp(static_cast<Marker*>(e));
            rp.exec();
            }
      else if (cmd == "jump-props") {
            JumpProperties rp(static_cast<Jump*>(e));
            rp.exec();
            }
      else if (cmd == "break-props") {
            LayoutBreak* lb = static_cast<LayoutBreak*>(e);
            SectionBreakProperties sbp(lb, 0);
            if (sbp.exec()) {
                  if (lb->pause() != sbp.pause()
                     || lb->startWithLongNames() != sbp.startWithLongNames()
                     || lb->startWithMeasureOne() != sbp.startWithMeasureOne()) {
                        LayoutBreak* nlb = new LayoutBreak(*lb);
                        nlb->setParent(lb->parent());
                        nlb->setPause(sbp.pause());
                        nlb->setStartWithLongNames(sbp.startWithLongNames());
                        nlb->setStartWithMeasureOne(sbp.startWithMeasureOne());
                        score()->undoChangeElement(lb, nlb);
                        }
                  }
            }
      else if (cmd == "ch-instr") {
            InstrumentChange* ic = static_cast<InstrumentChange*>(e);
            SelectInstrument si(ic->instrument(), 0);
            if (si.exec()) {
                  const InstrumentTemplate* it = si.instrTemplate();
                  if (it) {
                        ic->setInstrument(Instrument::fromTemplate(it));
                        score()->undo(new ChangeInstrument(ic, ic->instrument()));
                        }
                  else
                        qDebug("no template selected?\n");
                  }
           }
      else if (cmd == "fret-props") {
            FretDiagram* fd = static_cast<FretDiagram*>(e);
            FretDiagram* nFret = const_cast<FretDiagram*>(fd->clone());
            FretDiagramProperties fp(nFret, 0);
            int rv = fp.exec();
            if (rv) {
                  nFret->layout();
                  score()->undoChangeElement(fd, nFret);
                  return;
                  }
            delete nFret;
            }
      else if (cmd == "gliss-props") {
            GlissandoProperties vp(static_cast<Glissando*>(e));
            vp.exec();
            }
      else if (cmd == "hp-props") {
            HairpinSegment* hps = static_cast<HairpinSegment*>(e);
            Hairpin* hp = hps->hairpin();
            HairpinProperties dp(hp);
            int rv = dp.exec();

            int vo = dp.changeVelo();
            Element::DynamicRange dt = dp.dynamicRange();
            if (rv && ((vo != hp->veloChange())
               || (dt != hp->dynRange())
               || (dp.allowDiagonal() != hp->diagonal())
               )) {
                  score()->undo(new ChangeHairpin(hp, vo, dt, dp.allowDiagonal()));
                  }
              }
       else if (cmd == "ha-props") {
            Harmony* ha = static_cast<Harmony*>(e);
            ChordEdit ce(ha->score());
            ce.setHarmony(ha);
            int rv = ce.exec();
            if (rv) {
                  Harmony* h = ce.harmony()->clone();
                  h->render();
                  score()->undoChangeElement(ha, h);
                  }
            }
      else if (cmd == "staff-props") {
            EditStaff editStaff(e->staff(), 0);
            connect(&editStaff, SIGNAL(instrumentChanged()), mscore, SLOT(instrumentChanged()));
            editStaff.exec();
            }
      else if (cmd == "invisible")
            score()->undoChangeInvisible(e, !e->visible());
      else if (cmd == "color")
            score()->colorItem(e);
      else if (cmd.startsWith("layer-")) {
            int n = cmd.mid(6).toInt();
            uint mask = 1 << n;
            e->setTag(mask);
            }
      }
<|MERGE_RESOLUTION|>--- conflicted
+++ resolved
@@ -676,11 +676,7 @@
             }
       else if (cmd == "articulation") {
             Note* note = static_cast<Note*>(e);
-<<<<<<< HEAD
-            ChordEditor ce(note);
-=======
             ChordEditor ce(note->chord());
->>>>>>> 42bf99a0
             mscore->disableCommands(true);
             ce.exec();
             mscore->disableCommands(false);
