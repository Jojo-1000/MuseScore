--- conflicted
+++ resolved
@@ -22,24 +22,20 @@
     // Currently ignored
     XmlDomNode gpversion, encoding;
 
-<<<<<<< HEAD
-    std::map<mu::String, QDomNode*> nodeMap =
-=======
-    std::map<QString, XmlDomNode*> nodeMap =
->>>>>>> 0f1e7fbe
+    std::map<String, XmlDomNode*> nodeMap =
     {
         { u"GPRevision",    &revision },
-        { u"Score",               &scoreNode },
+        { u"Score",         &scoreNode },
         { u"MasterTrack",   &masterTrack },
         { u"Tracks",        &eachTrack },
         { u"MasterBars",    &masterBars },
-        { u"Bars",                &bars },
+        { u"Bars",          &bars },
         { u"Voices",        &voices },
-        { u"Beats",               &beats },
-        { u"Notes",               &notes },
+        { u"Beats",         &beats },
+        { u"Notes",         &notes },
         { u"Rhythms",       &rhythms },
-        { u"GPVersion",   &gpversion },
-        { u"Encoding",    &encoding }
+        { u"GPVersion",     &gpversion },
+        { u"Encoding",      &encoding }
     };
 
     auto assignMap = [&nodeMap](XmlDomNode node)
@@ -48,7 +44,7 @@
         if (iter != nodeMap.end()) {
             *(iter->second) = node;
         } else {
-            mu::String nodeName = node.nodeName();
+            String nodeName = node.nodeName();
             LOGW() << "unknown node " << nodeName << "\n";
         }
     };
@@ -78,7 +74,7 @@
 void GP67DomBuilder::buildGPScore(XmlDomNode* scoreNode)
 {
     // Contains list of unused info
-    static const std::set<mu::String> sUnusedNodes = {
+    static const std::set<String> sUnusedNodes = {
         u"FirstPageFooter", u"FirstPageHeader",
         u"PageFooter", u"PageHeader",
         u"ScoreSystemsDefaultLayout", u"ScoreSystemsLayout", u"PageSetup",
@@ -128,15 +124,9 @@
             masterTracks->setTempoMap(readTempoMap(&currentNode));
         } else if (nodeName == u"RSE") {
             //! TODO volume and pan(balance) of mixer are set here
-<<<<<<< HEAD
         } else if (nodeName == u"Tracks") {
             String tracks = currentNode.toElement().text();
-            size_t tracksCount = tracks.split(u" ").size();
-=======
-        } else if (!nodeName.compare("Tracks")) {
-            String tracks = currentNode.toElement().text();
             size_t tracksCount = tracks.split(u' ').size();
->>>>>>> 0f1e7fbe
             masterTracks->setTracksCount(tracksCount);
         } else {
             LOGW() << "unknown GP MasterTracks tag: " << nodeName << "\n";
@@ -279,9 +269,8 @@
     std::vector<GPMasterTracks::Automation> tempoMap;
     XmlDomNode currentAutomation = currentNode->firstChild();
     while (!currentAutomation.isNull()) {
-<<<<<<< HEAD
-        if (!currentAutomation.nodeName().compare("Automation")) {
-            auto ln = currentAutomation.firstChildElement("Linear");
+        if (currentAutomation.nodeName() == u"Automation") {
+            XmlDomElement ln = currentAutomation.firstChildElement("Linear");
             String first_name = currentAutomation.firstChild().nodeName();
             if (first_name == u"Type") {
                 first_name = currentAutomation.firstChild().toElement().text();
@@ -290,20 +279,7 @@
                 GPMasterTracks::Automation tempo;
                 tempo.type = GPMasterTracks::Automation::Type::tempo;
                 String str = currentAutomation.firstChildElement("Value").toElement().text();
-                auto tempoValue = str.split(u" ");
-=======
-        if (currentAutomation.nodeName() == u"Automation") {
-            XmlDomElement ln = currentAutomation.firstChildElement("Linear");
-            String first_name = currentAutomation.firstChild().nodeName();
-            if (first_name == "Type") {
-                first_name = currentAutomation.firstChild().toElement().text();
-            }
-            if (first_name == "Tempo") {
-                GPMasterTracks::Automation tempo;
-                tempo.type = GPMasterTracks::Automation::Type::tempo;
-                String str = currentAutomation.firstChildElement("Value").toElement().text();
                 StringList tempoValue = str.split(u' ');
->>>>>>> 0f1e7fbe
                 tempo.value = tempoValue[0].toInt();
                 tempo.tempoUnit = tempoValue.size() > 1 ? tempoValue.at(1).toInt() : 0;
                 tempo.bar = currentAutomation.firstChildElement("Bar").text().toInt();
@@ -332,7 +308,7 @@
 
 std::unique_ptr<GPMasterBar> GP67DomBuilder::createGPMasterBar(XmlDomNode* masterBarNode)
 {
-    static const std::set<mu::String> sUnused = {
+    static const std::set<String> sUnused = {
         u"XProperties"
     };
 
@@ -373,17 +349,10 @@
             masterBar->setAlternativeEnding(readEnding(&innerNode));
         } else if (nodeName == u"Key") {
             masterBar->setKeySig(readKeySig(&innerNode));
-<<<<<<< HEAD
         } else if (nodeName == u"Bars") {
-            const String& barsElement = innerNode.toElement().text();
-            const auto& bars = barsElement.split(u" ");
-            for (const auto& barIdx : bars) {
-=======
-        } else if (nodeName == "Bars") {
             const String& barsElement = innerNode.toElement().text();
             const StringList& bars = barsElement.split(u' ');
             for (const String& barIdx : bars) {
->>>>>>> 0f1e7fbe
                 int idx = barIdx.toInt();
                 std::unique_ptr<GPBar> bar;
                 bar = std::move(_bars.at(idx));
@@ -416,11 +385,11 @@
 
 std::pair<int, std::unique_ptr<GPBar> > GP67DomBuilder::createGPBar(XmlDomNode* barNode)
 {
-    static const std::set<mu::String> sUnused = {
+    static const std::set<String> sUnused = {
         u"XProperties"
     };
 
-    auto clefType = [](const mu::String& clef) {
+    auto clefType = [](const String& clef) {
         if (clef == u"C4") {
             return GPBar::ClefType::C4;
         } else if (clef == u"C3") {
@@ -434,7 +403,7 @@
         }
     };
 
-    auto ottaviaType = [](const mu::String& ott) {
+    auto ottaviaType = [](const String& ott) {
         if (ott == u"8va") {
             return GPBar::OttaviaType::va8;
         } else if (ott == u"15ma") {
@@ -474,17 +443,10 @@
             bar->setOttaviaType(ottaviaType(innerNode.toElement().text()));
         } else if (nodeName == u"SimileMark") {
             bar->setSimileMark(simileMarkType(innerNode.toElement().text()));
-<<<<<<< HEAD
         } else if (nodeName == u"Voices") {
-            String voicesElement = innerNode.toElement().text();
-            auto voices = voicesElement.split(u" ");
-            for (const auto& voiceIdx : voices) {
-=======
-        } else if (nodeName == "Voices") {
             String voicesElement = innerNode.toElement().text();
             StringList voices = voicesElement.split(u' ');
             for (const String& voiceIdx : voices) {
->>>>>>> 0f1e7fbe
                 int idx = voiceIdx.toInt();
                 if (idx == -1) {
                     continue;
@@ -514,19 +476,11 @@
     voice->setId(voiceIdx);
 
     while (!innerNode.isNull()) {
-<<<<<<< HEAD
-        String nodeName = innerNode.nodeName();
+        auto nodeName = innerNode.nodeName();
         if (nodeName == u"Beats") {
-            String beatsElement = innerNode.toElement().text();
-            auto beats = beatsElement.split(u" ");
-            for (const auto& beatIdx : beats) {
-=======
-        auto nodeName = innerNode.nodeName();
-        if (nodeName == "Beats") {
             String beatsElement = innerNode.toElement().text();
             StringList beats = beatsElement.split(u' ');
             for (const String& beatIdx : beats) {
->>>>>>> 0f1e7fbe
                 int idx = beatIdx.toInt();
                 std::shared_ptr<GPBeat> beat;
                 beat = _beats.at(idx);
@@ -542,13 +496,13 @@
 
 std::pair<int, std::shared_ptr<GPBeat> > GP67DomBuilder::createGPBeat(XmlDomNode* beatNode)
 {
-    static const std::set<mu::String> sUnused = {
+    static const std::set<String> sUnused = {
         u"Bank",
         u"StemOrientation", u"ConcertPitchStemOrientation", u"TransposedPitchStemOrientation",
         u"Ottavia"
     };
 
-    auto dynamicType = [](mu::String&& str) -> GPBeat::DynamicType {
+    auto dynamicType = [](String&& str) -> GPBeat::DynamicType {
         if (str == u"FFF") {
             return GPBeat::DynamicType::FFF;
         } else if (str == u"FF") {
@@ -567,7 +521,7 @@
             return GPBeat::DynamicType::PPP;
         }
     };
-    auto legatoType = [](const mu::String& origin, const mu::String& destination) {
+    auto legatoType = [](const String& origin, const String& destination) {
         if (origin == u"true" && destination == u"false") {
             return GPBeat::LegatoType::Start;
         } else if (origin == u"true" && destination == u"true") {
@@ -578,7 +532,7 @@
             return GPBeat::LegatoType::None;
         }
     };
-    auto arpeggioType = [](const mu::String& arp) {
+    auto arpeggioType = [](const String& arp) {
         if (arp == u"Up") {
             return GPBeat::Arpeggio::Up;
         } else if (arp == u"Down") {
@@ -586,7 +540,7 @@
         }
         return GPBeat::Arpeggio::None;
     };
-    auto graceNotes = [](const mu::String& gn) {
+    auto graceNotes = [](const String& gn) {
         if (gn == u"OnBeat") {
             return GPBeat::GraceNotes::OnBeat;
         } else if (gn == u"BeforeBeat") {
@@ -594,7 +548,7 @@
         }
         return GPBeat::GraceNotes::None;
     };
-    auto faddingType = [](const mu::String& str) {
+    auto faddingType = [](const String& str) {
         if (str == u"FadeIn") {
             return GPBeat::Fadding::FadeIn;
         } else if (str == u"FadeOut") {
@@ -604,7 +558,7 @@
         }
         return GPBeat::Fadding::None;
     };
-    auto hairpinType = [](const mu::String& str) {
+    auto hairpinType = [](const String& str) {
         if (str == u"Crescendo") {
             return GPBeat::Hairpin::Crescendo;
         } else if (str == u"Decrescendo") {
@@ -612,7 +566,7 @@
         }
         return GPBeat::Hairpin::None;
     };
-    auto wahType = [](const mu::String& str) {
+    auto wahType = [](const String& str) {
         if (str == u"Open") {
             return GPBeat::Wah::Open;
         } else if (str == u"Closed") {
@@ -622,7 +576,7 @@
         }
     };
 
-    auto golpeType = [](const mu::String& str) {
+    auto golpeType = [](const String& str) {
         if (str == u"Finger") {
             return GPBeat::Golpe::Finger;
         } else if (str == u"Thumb") {
@@ -632,7 +586,7 @@
         return GPBeat::Golpe::None;
     };
 
-    auto ottavaType = [](const mu::String& ott) {
+    auto ottavaType = [](const String& ott) {
         if (ott == u"8va") {
             return GPBeat::OttavaType::va8;
         } else if (ott == u"15ma") {
@@ -653,36 +607,22 @@
     beat->setId(beatIdx);
 
     while (!innerNode.isNull()) {
-        mu::String nodeName = innerNode.nodeName();
+        String nodeName = innerNode.nodeName();
 
         if (nodeName == u"Dynamic") {
             GPBeat::DynamicType dynamic = dynamicType(innerNode.toElement().text());
             beat->setDynamic(dynamic);
-<<<<<<< HEAD
         } else if (nodeName == u"Legato") {
-            mu::String origin = innerNode.attributes().namedItem("origin").toAttr().value();
-            mu::String destination = innerNode.attributes().namedItem("destination").toAttr().value();
-            GPBeat::LegatoType legato = legatoType(origin, destination);
-            beat->setLegatoType(legato);
-        } else if (nodeName == u"Rhythm") {
-            auto rIdx = innerNode.attributes().namedItem("ref").toAttr().value().toInt();
-            beat->addGPRhythm(_rhythms.at(rIdx));
-        } else if (nodeName == u"Notes") {
-            mu::String notesStr = innerNode.toElement().text();
-            auto strList = notesStr.split(u" ");
-=======
-        } else if (nodeName == "Legato") {
             String origin = innerNode.attribute("origin");
             String destination = innerNode.attribute("destination");
             GPBeat::LegatoType legato = legatoType(origin, destination);
             beat->setLegatoType(legato);
-        } else if (nodeName == "Rhythm") {
+        } else if (nodeName == u"Rhythm") {
             int rIdx = innerNode.attribute("ref").toInt();
             beat->addGPRhythm(_rhythms.at(rIdx));
-        } else if (nodeName == "Notes") {
+        } else if (nodeName == u"Notes") {
             String notesStr = innerNode.toElement().text();
             StringList strList = notesStr.split(u' ');
->>>>>>> 0f1e7fbe
             for (const auto& strIdx : strList) {
                 int idx = strIdx.toInt();
                 std::shared_ptr<GPNote> note;
@@ -719,13 +659,8 @@
         } else if (nodeName == u"Lyrics") {
             // this code reads lyrics for the beat (only one line).
 
-<<<<<<< HEAD
-            QDomElement lyrNode = innerNode.firstChildElement("Line");
+            XmlDomElement lyrNode = innerNode.firstChildElement("Line");
             String str = lyrNode.toElement().text();
-=======
-            XmlDomElement lyrNode = innerNode.firstChildElement("Line");
-            QString str = lyrNode.toElement().text();
->>>>>>> 0f1e7fbe
             beat->setLyrics(str.toStdString());
         } else if (nodeName == u"Ottavia") {
             beat->setOttavaType(ottavaType(innerNode.toElement().text()));
@@ -797,15 +732,9 @@
         if (nodeName == u"XProperties") {
             readNoteXProperties(innerNode, note.get());
         }
-<<<<<<< HEAD
         if (nodeName == u"Tie") {
-            String origin = innerNode.attributes().namedItem("origin").toAttr().value();
-            String destination = innerNode.attributes().namedItem("destination").toAttr().value();
-=======
-        if (nodeName == "Tie") {
             String origin = innerNode.attribute("origin");
             String destination = innerNode.attribute("destination");
->>>>>>> 0f1e7fbe
             GPNote::TieType tie = tieType(origin, destination);
             note->setTieType(tie);
         }
@@ -879,19 +808,11 @@
             auto rhType = rhythmType(innerNode.toElement().text());
             rhythm->setRhytm(rhType);
         }
-<<<<<<< HEAD
         if (nodeName == u"AugmentationDot") {
-            rhythm->setDotCount(innerNode.attributes().namedItem("count").toAttr().value().toInt());
+            rhythm->setDotCount(innerNode.attribute("count").toInt());
         } else if (nodeName == u"PrimaryTuplet") {
-            int num = innerNode.attributes().namedItem("num").toAttr().value().toInt();
-            int denom = innerNode.attributes().namedItem("den").toAttr().value().toInt();
-=======
-        if (nodeName == "AugmentationDot") {
-            rhythm->setDotCount(innerNode.attribute("count").toInt());
-        } else if (nodeName == "PrimaryTuplet") {
             int num = innerNode.attribute("num").toInt();
             int denom = innerNode.attribute("den").toInt();
->>>>>>> 0f1e7fbe
             rhythm->setTuplet({ num, denom });
         } else {
             //LOGD() << "unknown GP Rhytms tag" << nodeName << "\n";
@@ -905,22 +826,14 @@
 
 GPTrack::RSE GP67DomBuilder::readTrackRSE(XmlDomNode* trackChildNode) const
 {
-<<<<<<< HEAD
-    auto innerNode = trackChildNode->firstChild();
-=======
     XmlDomNode innerNode = trackChildNode->firstChild();
->>>>>>> 0f1e7fbe
     String nodeName = innerNode.nodeName();
 
     if (!innerNode.isNull() && nodeName == u"ChannelStrip") {
         innerNode = innerNode.firstChildElement("Parameters");
         if (!innerNode.isNull()) {
             String str = innerNode.toElement().text();
-<<<<<<< HEAD
-            auto strList = str.split(u" ");
-=======
             StringList strList = str.split(u' ');
->>>>>>> 0f1e7fbe
             GPTrack::RSE rse;
             rse.pan = strList.at(11).toFloat();
             rse.volume = strList.at(12).toFloat();
@@ -941,13 +854,8 @@
 
 GPMasterBar::TimeSig GP67DomBuilder::readTimeSig(XmlDomNode* timeNode) const
 {
-<<<<<<< HEAD
-    const String& time = timeNode->toElement().text();
-    const auto& timeSig = time.split(u"/");
-=======
     const String time = timeNode->toElement().text();
     const StringList timeSig = time.split(u'/');
->>>>>>> 0f1e7fbe
     GPMasterBar::TimeSig sig { timeSig.at(0).toInt(), timeSig.at(1).toInt() };
     return sig;
 }
@@ -974,11 +882,7 @@
     auto propetryNode = propertiesNode->firstChild();
 
     while (!propetryNode.isNull()) {
-<<<<<<< HEAD
-        String propertyName = propetryNode.attributes().namedItem("name").toAttr().value();
-=======
         auto propertyName = propetryNode.attribute("name");
->>>>>>> 0f1e7fbe
 
         if (propertyName == u"Midi") {
             int midi = propetryNode.firstChild().toElement().text().toInt();
@@ -1063,13 +967,8 @@
 
     auto currentNode = propertyNode->nextSibling();
     while (!currentNode.isNull()) {
-<<<<<<< HEAD
-        String propertyName = currentNode.attributes().namedItem("name").toAttr().value();
+        String propertyName = currentNode.attribute("name");
         if (propertyName == u"BendDestinationOffset") {
-=======
-        String propertyName = currentNode.attribute("name");
-        if (propertyName == "BendDestinationOffset") {
->>>>>>> 0f1e7fbe
             bend->destinationOffset = currentNode.firstChild().toElement().text().toFloat();
         } else if (propertyName == u"BendDestinationValue") {
             bend->destinationValue = currentNode.firstChild().toElement().text().toFloat();
@@ -1109,13 +1008,8 @@
         }
     };
 
-<<<<<<< HEAD
-    String propertyName = propertyNode->attributes().namedItem("name").toAttr().value();
+    String propertyName = propertyNode->attribute("name");
     if (propertyName == u"HarmonicFret") {
-=======
-    auto propertyName = propertyNode->attribute("name");
-    if (propertyName == "HarmonicFret") {
->>>>>>> 0f1e7fbe
         note->setHarmonicFret(propertyNode->firstChild().toElement().text().toFloat());
     } else if (propertyName == u"HarmonicType") {
         note->setHarmonicType(harmonicType(propertyNode->firstChild().toElement().text()));
@@ -1192,11 +1086,7 @@
     auto propertyNode = propertiesNode.firstChild();
 
     while (!propertyNode.isNull()) {
-<<<<<<< HEAD
-        String propertyName = propertyNode.attributes().namedItem("name").toAttr().value();
-=======
-        auto propertyName = propertyNode.attribute("name");
->>>>>>> 0f1e7fbe
+        String propertyName = propertyNode.attribute("name");
 
         if (propertyName == u"Popped") {
             if (propertyNode.firstChild().nodeName() == "Enable") {
@@ -1233,29 +1123,17 @@
     auto propertyNode = propertiesNode->firstChild();
 
     while (!propertyNode.isNull()) {
-<<<<<<< HEAD
-        String propertyName = propertyNode.attributes().namedItem("name").toAttr().value();
-=======
-        auto propertyName = propertyNode.attribute("name");
->>>>>>> 0f1e7fbe
+        String propertyName = propertyNode.attribute("name");
 
         if (propertyName == u"CapoFret") {
             property.capoFret = propertyNode.firstChild().toElement().text().toInt();
         } else if (propertyName == u"FretCount") {
             property.fretCount = propertyNode.firstChild().toElement().text().toInt();
-<<<<<<< HEAD
-        } else if (propertyName == u"Tuning") {
-            String tunningStr = propertyNode.firstChildElement("Pitches").text();
-            std::vector<int> tunning;
-            tunning.reserve(6);
-            for (const auto& val : tunningStr.split(u" ")) {
-=======
         } else if (propertyName == "Tuning") {
             String tunningStr = propertyNode.firstChildElement("Pitches").text();
             std::vector<int> tunning;
             tunning.reserve(6);
             for (const String& val : tunningStr.split(u' ')) {
->>>>>>> 0f1e7fbe
                 tunning.push_back(val.toInt());
             }
             property.tunning.swap(tunning);
@@ -1324,17 +1202,10 @@
 std::vector<int> GP67DomBuilder::readEnding(XmlDomNode* endNode) const
 {
     String str = endNode->toElement().text();
-<<<<<<< HEAD
-    auto strList = str.split(u" ");
-    std::vector<int> ending;
-    ending.reserve(strList.size());
-    for (const auto& val : strList) {
-=======
     StringList strList = str.split(u' ');
     std::vector<int> ending;
     ending.reserve(strList.size());
     for (const String& val : strList) {
->>>>>>> 0f1e7fbe
         ending.push_back(val.toInt());
     }
 
@@ -1354,28 +1225,18 @@
         return GPMasterBar::Repeat::Type::None;
     };
 
-<<<<<<< HEAD
-    String start = repeatNode->attributes().namedItem("start").toAttr().value();
-    String end = repeatNode->attributes().namedItem("end").toAttr().value();
-    int count = repeatNode->attributes().namedItem("count").toAttr().value().toInt();
-=======
     String start = repeatNode->attribute("start");
     String end = repeatNode->attribute("end");
     int count = repeatNode->attribute("count").toInt();
->>>>>>> 0f1e7fbe
 
     GPMasterBar::Repeat repeat{ repeatType(start, end), count };
     return repeat;
 }
 
-<<<<<<< HEAD
-std::pair<mu::String, mu::String> GP67DomBuilder::readMasterBarSection(const QDomNode& sectionNode) const
-=======
-std::pair<QString, QString>
+std::pair<String, String>
 GP67DomBuilder::readMasterBarSection(const XmlDomNode& sectionNode) const
->>>>>>> 0f1e7fbe
-{
-    std::pair<mu::String, mu::String> section;
+{
+    std::pair<String, String> section;
 
     auto node = sectionNode.firstChild();
 
@@ -1417,21 +1278,12 @@
             String nodeName = fermataProperty.nodeName();
             if (nodeName == u"Type") {
                 fermata.type = fermataType(fermataProperty.toElement().text());
-<<<<<<< HEAD
             } else if (nodeName == u"Offset") {
-                String str = fermataProperty.toElement().text();
-                auto numbers = str.split(u"/");
-                fermata.offsetNum = numbers[0].toInt();
-                fermata.offsetDenom = numbers[1].toInt();
-            } else if (nodeName == u"Length") {
-=======
-            } else if (nodeName == "Offset") {
                 String str = fermataProperty.toElement().text();
                 StringList numbers = str.split(u'/');
                 fermata.offsetNum = numbers.at(0).toInt();
                 fermata.offsetDenom = numbers.at(1).toInt();
-            } else if (nodeName == "Length") {
->>>>>>> 0f1e7fbe
+            } else if (nodeName == u"Length") {
                 fermata.length = fermataProperty.toElement().text().toFloat();
             }
 
